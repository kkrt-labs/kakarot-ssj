--- conflicted
+++ resolved
@@ -245,7 +245,430 @@
     assert(ctx.stack.peek().unwrap() == 0, 'stack top should be 0');
 }
 
-<<<<<<< HEAD
+#[test]
+#[available_gas(22000000)]
+fn test_exec_slt() {
+    // https://github.com/ethereum/go-ethereum/blob/master/core/vm/testdata/testcases_slt.json
+    assert_slt(
+        0x0000000000000000000000000000000000000000000000000000000000000000,
+        0x0000000000000000000000000000000000000000000000000000000000000000,
+        0
+    );
+    assert_slt(
+        0x0000000000000000000000000000000000000000000000000000000000000000,
+        0x0000000000000000000000000000000000000000000000000000000000000001,
+        0
+    );
+    assert_slt(
+        0x0000000000000000000000000000000000000000000000000000000000000000,
+        0x0000000000000000000000000000000000000000000000000000000000000005,
+        0
+    );
+    assert_slt(
+        0x0000000000000000000000000000000000000000000000000000000000000000,
+        0x7ffffffffffffffffffffffffffffffffffffffffffffffffffffffffffffffe,
+        0
+    );
+    assert_slt(
+        0x0000000000000000000000000000000000000000000000000000000000000000,
+        0x7fffffffffffffffffffffffffffffffffffffffffffffffffffffffffffffff,
+        0
+    );
+    assert_slt(
+        0x0000000000000000000000000000000000000000000000000000000000000000,
+        0x8000000000000000000000000000000000000000000000000000000000000000,
+        1
+    );
+    assert_slt(
+        0x0000000000000000000000000000000000000000000000000000000000000000,
+        0x8000000000000000000000000000000000000000000000000000000000000001,
+        1
+    );
+    assert_slt(
+        0x0000000000000000000000000000000000000000000000000000000000000000,
+        0xfffffffffffffffffffffffffffffffffffffffffffffffffffffffffffffffb,
+        1
+    );
+    assert_slt(
+        0x0000000000000000000000000000000000000000000000000000000000000000,
+        0xffffffffffffffffffffffffffffffffffffffffffffffffffffffffffffffff,
+        1
+    );
+    assert_slt(
+        0x0000000000000000000000000000000000000000000000000000000000000001,
+        0x0000000000000000000000000000000000000000000000000000000000000000,
+        1
+    );
+    assert_slt(
+        0x0000000000000000000000000000000000000000000000000000000000000001,
+        0x0000000000000000000000000000000000000000000000000000000000000001,
+        0
+    );
+    assert_slt(
+        0x0000000000000000000000000000000000000000000000000000000000000001,
+        0x0000000000000000000000000000000000000000000000000000000000000005,
+        0
+    );
+    assert_slt(
+        0x0000000000000000000000000000000000000000000000000000000000000001,
+        0x7ffffffffffffffffffffffffffffffffffffffffffffffffffffffffffffffe,
+        0
+    );
+    assert_slt(
+        0x0000000000000000000000000000000000000000000000000000000000000001,
+        0x7fffffffffffffffffffffffffffffffffffffffffffffffffffffffffffffff,
+        0
+    );
+    assert_slt(
+        0x0000000000000000000000000000000000000000000000000000000000000001,
+        0x8000000000000000000000000000000000000000000000000000000000000000,
+        1
+    );
+    assert_slt(
+        0x0000000000000000000000000000000000000000000000000000000000000001,
+        0x8000000000000000000000000000000000000000000000000000000000000001,
+        1
+    );
+    assert_slt(
+        0x0000000000000000000000000000000000000000000000000000000000000001,
+        0xfffffffffffffffffffffffffffffffffffffffffffffffffffffffffffffffb,
+        1
+    );
+    assert_slt(
+        0x0000000000000000000000000000000000000000000000000000000000000001,
+        0xffffffffffffffffffffffffffffffffffffffffffffffffffffffffffffffff,
+        1
+    );
+    assert_slt(
+        0x0000000000000000000000000000000000000000000000000000000000000005,
+        0x0000000000000000000000000000000000000000000000000000000000000000,
+        1
+    );
+    assert_slt(
+        0x0000000000000000000000000000000000000000000000000000000000000005,
+        0x0000000000000000000000000000000000000000000000000000000000000001,
+        1
+    );
+    assert_slt(
+        0x0000000000000000000000000000000000000000000000000000000000000005,
+        0x0000000000000000000000000000000000000000000000000000000000000005,
+        0
+    );
+    assert_slt(
+        0x0000000000000000000000000000000000000000000000000000000000000005,
+        0x7ffffffffffffffffffffffffffffffffffffffffffffffffffffffffffffffe,
+        0
+    );
+    assert_slt(
+        0x0000000000000000000000000000000000000000000000000000000000000005,
+        0x7fffffffffffffffffffffffffffffffffffffffffffffffffffffffffffffff,
+        0
+    );
+    assert_slt(
+        0x0000000000000000000000000000000000000000000000000000000000000005,
+        0x8000000000000000000000000000000000000000000000000000000000000000,
+        1
+    );
+    assert_slt(
+        0x0000000000000000000000000000000000000000000000000000000000000005,
+        0x8000000000000000000000000000000000000000000000000000000000000001,
+        1
+    );
+    assert_slt(
+        0x0000000000000000000000000000000000000000000000000000000000000005,
+        0xfffffffffffffffffffffffffffffffffffffffffffffffffffffffffffffffb,
+        1
+    );
+    assert_slt(
+        0x0000000000000000000000000000000000000000000000000000000000000005,
+        0xffffffffffffffffffffffffffffffffffffffffffffffffffffffffffffffff,
+        1
+    );
+    assert_slt(
+        0x7ffffffffffffffffffffffffffffffffffffffffffffffffffffffffffffffe,
+        0x0000000000000000000000000000000000000000000000000000000000000000,
+        1
+    );
+    assert_slt(
+        0x7ffffffffffffffffffffffffffffffffffffffffffffffffffffffffffffffe,
+        0x0000000000000000000000000000000000000000000000000000000000000001,
+        1
+    );
+    assert_slt(
+        0x7ffffffffffffffffffffffffffffffffffffffffffffffffffffffffffffffe,
+        0x0000000000000000000000000000000000000000000000000000000000000005,
+        1
+    );
+    assert_slt(
+        0x7ffffffffffffffffffffffffffffffffffffffffffffffffffffffffffffffe,
+        0x7ffffffffffffffffffffffffffffffffffffffffffffffffffffffffffffffe,
+        0
+    );
+    assert_slt(
+        0x7ffffffffffffffffffffffffffffffffffffffffffffffffffffffffffffffe,
+        0x7fffffffffffffffffffffffffffffffffffffffffffffffffffffffffffffff,
+        0
+    );
+    assert_slt(
+        0x7ffffffffffffffffffffffffffffffffffffffffffffffffffffffffffffffe,
+        0x8000000000000000000000000000000000000000000000000000000000000000,
+        1
+    );
+    assert_slt(
+        0x7ffffffffffffffffffffffffffffffffffffffffffffffffffffffffffffffe,
+        0x8000000000000000000000000000000000000000000000000000000000000001,
+        1
+    );
+    assert_slt(
+        0x7ffffffffffffffffffffffffffffffffffffffffffffffffffffffffffffffe,
+        0xfffffffffffffffffffffffffffffffffffffffffffffffffffffffffffffffb,
+        1
+    );
+    assert_slt(
+        0x7ffffffffffffffffffffffffffffffffffffffffffffffffffffffffffffffe,
+        0xffffffffffffffffffffffffffffffffffffffffffffffffffffffffffffffff,
+        1
+    );
+    assert_slt(
+        0x7fffffffffffffffffffffffffffffffffffffffffffffffffffffffffffffff,
+        0x0000000000000000000000000000000000000000000000000000000000000000,
+        1
+    );
+    assert_slt(
+        0x7fffffffffffffffffffffffffffffffffffffffffffffffffffffffffffffff,
+        0x0000000000000000000000000000000000000000000000000000000000000001,
+        1
+    );
+    assert_slt(
+        0x7fffffffffffffffffffffffffffffffffffffffffffffffffffffffffffffff,
+        0x0000000000000000000000000000000000000000000000000000000000000005,
+        1
+    );
+    assert_slt(
+        0x7fffffffffffffffffffffffffffffffffffffffffffffffffffffffffffffff,
+        0x7ffffffffffffffffffffffffffffffffffffffffffffffffffffffffffffffe,
+        1
+    );
+    assert_slt(
+        0x7fffffffffffffffffffffffffffffffffffffffffffffffffffffffffffffff,
+        0x7fffffffffffffffffffffffffffffffffffffffffffffffffffffffffffffff,
+        0
+    );
+    assert_slt(
+        0x7fffffffffffffffffffffffffffffffffffffffffffffffffffffffffffffff,
+        0x8000000000000000000000000000000000000000000000000000000000000000,
+        1
+    );
+    assert_slt(
+        0x7fffffffffffffffffffffffffffffffffffffffffffffffffffffffffffffff,
+        0x8000000000000000000000000000000000000000000000000000000000000001,
+        1
+    );
+    assert_slt(
+        0x7fffffffffffffffffffffffffffffffffffffffffffffffffffffffffffffff,
+        0xfffffffffffffffffffffffffffffffffffffffffffffffffffffffffffffffb,
+        1
+    );
+    assert_slt(
+        0x7fffffffffffffffffffffffffffffffffffffffffffffffffffffffffffffff,
+        0xffffffffffffffffffffffffffffffffffffffffffffffffffffffffffffffff,
+        1
+    );
+    assert_slt(
+        0x8000000000000000000000000000000000000000000000000000000000000000,
+        0x0000000000000000000000000000000000000000000000000000000000000000,
+        0
+    );
+    assert_slt(
+        0x8000000000000000000000000000000000000000000000000000000000000000,
+        0x0000000000000000000000000000000000000000000000000000000000000001,
+        0
+    );
+    assert_slt(
+        0x8000000000000000000000000000000000000000000000000000000000000000,
+        0x0000000000000000000000000000000000000000000000000000000000000005,
+        0
+    );
+    assert_slt(
+        0x8000000000000000000000000000000000000000000000000000000000000000,
+        0x7ffffffffffffffffffffffffffffffffffffffffffffffffffffffffffffffe,
+        0
+    );
+    assert_slt(
+        0x8000000000000000000000000000000000000000000000000000000000000000,
+        0x7fffffffffffffffffffffffffffffffffffffffffffffffffffffffffffffff,
+        0
+    );
+    assert_slt(
+        0x8000000000000000000000000000000000000000000000000000000000000000,
+        0x8000000000000000000000000000000000000000000000000000000000000000,
+        0
+    );
+    assert_slt(
+        0x8000000000000000000000000000000000000000000000000000000000000000,
+        0x8000000000000000000000000000000000000000000000000000000000000001,
+        0
+    );
+    assert_slt(
+        0x8000000000000000000000000000000000000000000000000000000000000000,
+        0xfffffffffffffffffffffffffffffffffffffffffffffffffffffffffffffffb,
+        0
+    );
+    assert_slt(
+        0x8000000000000000000000000000000000000000000000000000000000000000,
+        0xffffffffffffffffffffffffffffffffffffffffffffffffffffffffffffffff,
+        0
+    );
+    assert_slt(
+        0x8000000000000000000000000000000000000000000000000000000000000001,
+        0x0000000000000000000000000000000000000000000000000000000000000000,
+        0
+    );
+    assert_slt(
+        0x8000000000000000000000000000000000000000000000000000000000000001,
+        0x0000000000000000000000000000000000000000000000000000000000000001,
+        0
+    );
+    assert_slt(
+        0x8000000000000000000000000000000000000000000000000000000000000001,
+        0x0000000000000000000000000000000000000000000000000000000000000005,
+        0
+    );
+    assert_slt(
+        0x8000000000000000000000000000000000000000000000000000000000000001,
+        0x7ffffffffffffffffffffffffffffffffffffffffffffffffffffffffffffffe,
+        0
+    );
+    assert_slt(
+        0x8000000000000000000000000000000000000000000000000000000000000001,
+        0x7fffffffffffffffffffffffffffffffffffffffffffffffffffffffffffffff,
+        0
+    );
+    assert_slt(
+        0x8000000000000000000000000000000000000000000000000000000000000001,
+        0x8000000000000000000000000000000000000000000000000000000000000000,
+        1
+    );
+    assert_slt(
+        0x8000000000000000000000000000000000000000000000000000000000000001,
+        0x8000000000000000000000000000000000000000000000000000000000000001,
+        0
+    );
+    assert_slt(
+        0x8000000000000000000000000000000000000000000000000000000000000001,
+        0xfffffffffffffffffffffffffffffffffffffffffffffffffffffffffffffffb,
+        0
+    );
+    assert_slt(
+        0x8000000000000000000000000000000000000000000000000000000000000001,
+        0xffffffffffffffffffffffffffffffffffffffffffffffffffffffffffffffff,
+        0
+    );
+    assert_slt(
+        0xfffffffffffffffffffffffffffffffffffffffffffffffffffffffffffffffb,
+        0x0000000000000000000000000000000000000000000000000000000000000000,
+        0
+    );
+    assert_slt(
+        0xfffffffffffffffffffffffffffffffffffffffffffffffffffffffffffffffb,
+        0x0000000000000000000000000000000000000000000000000000000000000001,
+        0
+    );
+    assert_slt(
+        0xfffffffffffffffffffffffffffffffffffffffffffffffffffffffffffffffb,
+        0x0000000000000000000000000000000000000000000000000000000000000005,
+        0
+    );
+    assert_slt(
+        0xfffffffffffffffffffffffffffffffffffffffffffffffffffffffffffffffb,
+        0x7ffffffffffffffffffffffffffffffffffffffffffffffffffffffffffffffe,
+        0
+    );
+    assert_slt(
+        0xfffffffffffffffffffffffffffffffffffffffffffffffffffffffffffffffb,
+        0x7fffffffffffffffffffffffffffffffffffffffffffffffffffffffffffffff,
+        0
+    );
+    assert_slt(
+        0xfffffffffffffffffffffffffffffffffffffffffffffffffffffffffffffffb,
+        0x8000000000000000000000000000000000000000000000000000000000000000,
+        1
+    );
+    assert_slt(
+        0xfffffffffffffffffffffffffffffffffffffffffffffffffffffffffffffffb,
+        0x8000000000000000000000000000000000000000000000000000000000000001,
+        1
+    );
+    assert_slt(
+        0xfffffffffffffffffffffffffffffffffffffffffffffffffffffffffffffffb,
+        0xfffffffffffffffffffffffffffffffffffffffffffffffffffffffffffffffb,
+        0
+    );
+    assert_slt(
+        0xfffffffffffffffffffffffffffffffffffffffffffffffffffffffffffffffb,
+        0xffffffffffffffffffffffffffffffffffffffffffffffffffffffffffffffff,
+        0
+    );
+    assert_slt(
+        0xffffffffffffffffffffffffffffffffffffffffffffffffffffffffffffffff,
+        0x0000000000000000000000000000000000000000000000000000000000000000,
+        0
+    );
+    assert_slt(
+        0xffffffffffffffffffffffffffffffffffffffffffffffffffffffffffffffff,
+        0x0000000000000000000000000000000000000000000000000000000000000001,
+        0
+    );
+    assert_slt(
+        0xffffffffffffffffffffffffffffffffffffffffffffffffffffffffffffffff,
+        0x0000000000000000000000000000000000000000000000000000000000000005,
+        0
+    );
+    assert_slt(
+        0xffffffffffffffffffffffffffffffffffffffffffffffffffffffffffffffff,
+        0x7ffffffffffffffffffffffffffffffffffffffffffffffffffffffffffffffe,
+        0
+    );
+    assert_slt(
+        0xffffffffffffffffffffffffffffffffffffffffffffffffffffffffffffffff,
+        0x7fffffffffffffffffffffffffffffffffffffffffffffffffffffffffffffff,
+        0
+    );
+    assert_slt(
+        0xffffffffffffffffffffffffffffffffffffffffffffffffffffffffffffffff,
+        0x8000000000000000000000000000000000000000000000000000000000000000,
+        1
+    );
+    assert_slt(
+        0xffffffffffffffffffffffffffffffffffffffffffffffffffffffffffffffff,
+        0x8000000000000000000000000000000000000000000000000000000000000001,
+        1
+    );
+    assert_slt(
+        0xffffffffffffffffffffffffffffffffffffffffffffffffffffffffffffffff,
+        0xfffffffffffffffffffffffffffffffffffffffffffffffffffffffffffffffb,
+        1
+    );
+    assert_slt(
+        0xffffffffffffffffffffffffffffffffffffffffffffffffffffffffffffffff,
+        0xffffffffffffffffffffffffffffffffffffffffffffffffffffffffffffffff,
+        0
+    );
+}
+
+fn assert_slt(a: u256, b: u256, expected: u256) {
+    // Given
+    let mut ctx = setup_execution_context();
+    ctx.stack.push(a).unwrap();
+    ctx.stack.push(b).unwrap();
+
+    // When
+    ctx.exec_slt();
+
+    // Then
+    assert(ctx.stack.len() == 1, 'stack should have one element');
+    assert(ctx.stack.peek().unwrap() == expected, 'slt failed');
+}
 
 #[test]
 #[available_gas(30000000)]
@@ -659,437 +1082,15 @@
 }
 
 fn assert_shr(a: u256, b: u256, expected: u256) {
-=======
-#[test]
-#[available_gas(22000000)]
-fn test_exec_slt() {
-    // https://github.com/ethereum/go-ethereum/blob/master/core/vm/testdata/testcases_slt.json
-    assert_slt(
-        0x0000000000000000000000000000000000000000000000000000000000000000,
-        0x0000000000000000000000000000000000000000000000000000000000000000,
-        0
-    );
-    assert_slt(
-        0x0000000000000000000000000000000000000000000000000000000000000000,
-        0x0000000000000000000000000000000000000000000000000000000000000001,
-        0
-    );
-    assert_slt(
-        0x0000000000000000000000000000000000000000000000000000000000000000,
-        0x0000000000000000000000000000000000000000000000000000000000000005,
-        0
-    );
-    assert_slt(
-        0x0000000000000000000000000000000000000000000000000000000000000000,
-        0x7ffffffffffffffffffffffffffffffffffffffffffffffffffffffffffffffe,
-        0
-    );
-    assert_slt(
-        0x0000000000000000000000000000000000000000000000000000000000000000,
-        0x7fffffffffffffffffffffffffffffffffffffffffffffffffffffffffffffff,
-        0
-    );
-    assert_slt(
-        0x0000000000000000000000000000000000000000000000000000000000000000,
-        0x8000000000000000000000000000000000000000000000000000000000000000,
-        1
-    );
-    assert_slt(
-        0x0000000000000000000000000000000000000000000000000000000000000000,
-        0x8000000000000000000000000000000000000000000000000000000000000001,
-        1
-    );
-    assert_slt(
-        0x0000000000000000000000000000000000000000000000000000000000000000,
-        0xfffffffffffffffffffffffffffffffffffffffffffffffffffffffffffffffb,
-        1
-    );
-    assert_slt(
-        0x0000000000000000000000000000000000000000000000000000000000000000,
-        0xffffffffffffffffffffffffffffffffffffffffffffffffffffffffffffffff,
-        1
-    );
-    assert_slt(
-        0x0000000000000000000000000000000000000000000000000000000000000001,
-        0x0000000000000000000000000000000000000000000000000000000000000000,
-        1
-    );
-    assert_slt(
-        0x0000000000000000000000000000000000000000000000000000000000000001,
-        0x0000000000000000000000000000000000000000000000000000000000000001,
-        0
-    );
-    assert_slt(
-        0x0000000000000000000000000000000000000000000000000000000000000001,
-        0x0000000000000000000000000000000000000000000000000000000000000005,
-        0
-    );
-    assert_slt(
-        0x0000000000000000000000000000000000000000000000000000000000000001,
-        0x7ffffffffffffffffffffffffffffffffffffffffffffffffffffffffffffffe,
-        0
-    );
-    assert_slt(
-        0x0000000000000000000000000000000000000000000000000000000000000001,
-        0x7fffffffffffffffffffffffffffffffffffffffffffffffffffffffffffffff,
-        0
-    );
-    assert_slt(
-        0x0000000000000000000000000000000000000000000000000000000000000001,
-        0x8000000000000000000000000000000000000000000000000000000000000000,
-        1
-    );
-    assert_slt(
-        0x0000000000000000000000000000000000000000000000000000000000000001,
-        0x8000000000000000000000000000000000000000000000000000000000000001,
-        1
-    );
-    assert_slt(
-        0x0000000000000000000000000000000000000000000000000000000000000001,
-        0xfffffffffffffffffffffffffffffffffffffffffffffffffffffffffffffffb,
-        1
-    );
-    assert_slt(
-        0x0000000000000000000000000000000000000000000000000000000000000001,
-        0xffffffffffffffffffffffffffffffffffffffffffffffffffffffffffffffff,
-        1
-    );
-    assert_slt(
-        0x0000000000000000000000000000000000000000000000000000000000000005,
-        0x0000000000000000000000000000000000000000000000000000000000000000,
-        1
-    );
-    assert_slt(
-        0x0000000000000000000000000000000000000000000000000000000000000005,
-        0x0000000000000000000000000000000000000000000000000000000000000001,
-        1
-    );
-    assert_slt(
-        0x0000000000000000000000000000000000000000000000000000000000000005,
-        0x0000000000000000000000000000000000000000000000000000000000000005,
-        0
-    );
-    assert_slt(
-        0x0000000000000000000000000000000000000000000000000000000000000005,
-        0x7ffffffffffffffffffffffffffffffffffffffffffffffffffffffffffffffe,
-        0
-    );
-    assert_slt(
-        0x0000000000000000000000000000000000000000000000000000000000000005,
-        0x7fffffffffffffffffffffffffffffffffffffffffffffffffffffffffffffff,
-        0
-    );
-    assert_slt(
-        0x0000000000000000000000000000000000000000000000000000000000000005,
-        0x8000000000000000000000000000000000000000000000000000000000000000,
-        1
-    );
-    assert_slt(
-        0x0000000000000000000000000000000000000000000000000000000000000005,
-        0x8000000000000000000000000000000000000000000000000000000000000001,
-        1
-    );
-    assert_slt(
-        0x0000000000000000000000000000000000000000000000000000000000000005,
-        0xfffffffffffffffffffffffffffffffffffffffffffffffffffffffffffffffb,
-        1
-    );
-    assert_slt(
-        0x0000000000000000000000000000000000000000000000000000000000000005,
-        0xffffffffffffffffffffffffffffffffffffffffffffffffffffffffffffffff,
-        1
-    );
-    assert_slt(
-        0x7ffffffffffffffffffffffffffffffffffffffffffffffffffffffffffffffe,
-        0x0000000000000000000000000000000000000000000000000000000000000000,
-        1
-    );
-    assert_slt(
-        0x7ffffffffffffffffffffffffffffffffffffffffffffffffffffffffffffffe,
-        0x0000000000000000000000000000000000000000000000000000000000000001,
-        1
-    );
-    assert_slt(
-        0x7ffffffffffffffffffffffffffffffffffffffffffffffffffffffffffffffe,
-        0x0000000000000000000000000000000000000000000000000000000000000005,
-        1
-    );
-    assert_slt(
-        0x7ffffffffffffffffffffffffffffffffffffffffffffffffffffffffffffffe,
-        0x7ffffffffffffffffffffffffffffffffffffffffffffffffffffffffffffffe,
-        0
-    );
-    assert_slt(
-        0x7ffffffffffffffffffffffffffffffffffffffffffffffffffffffffffffffe,
-        0x7fffffffffffffffffffffffffffffffffffffffffffffffffffffffffffffff,
-        0
-    );
-    assert_slt(
-        0x7ffffffffffffffffffffffffffffffffffffffffffffffffffffffffffffffe,
-        0x8000000000000000000000000000000000000000000000000000000000000000,
-        1
-    );
-    assert_slt(
-        0x7ffffffffffffffffffffffffffffffffffffffffffffffffffffffffffffffe,
-        0x8000000000000000000000000000000000000000000000000000000000000001,
-        1
-    );
-    assert_slt(
-        0x7ffffffffffffffffffffffffffffffffffffffffffffffffffffffffffffffe,
-        0xfffffffffffffffffffffffffffffffffffffffffffffffffffffffffffffffb,
-        1
-    );
-    assert_slt(
-        0x7ffffffffffffffffffffffffffffffffffffffffffffffffffffffffffffffe,
-        0xffffffffffffffffffffffffffffffffffffffffffffffffffffffffffffffff,
-        1
-    );
-    assert_slt(
-        0x7fffffffffffffffffffffffffffffffffffffffffffffffffffffffffffffff,
-        0x0000000000000000000000000000000000000000000000000000000000000000,
-        1
-    );
-    assert_slt(
-        0x7fffffffffffffffffffffffffffffffffffffffffffffffffffffffffffffff,
-        0x0000000000000000000000000000000000000000000000000000000000000001,
-        1
-    );
-    assert_slt(
-        0x7fffffffffffffffffffffffffffffffffffffffffffffffffffffffffffffff,
-        0x0000000000000000000000000000000000000000000000000000000000000005,
-        1
-    );
-    assert_slt(
-        0x7fffffffffffffffffffffffffffffffffffffffffffffffffffffffffffffff,
-        0x7ffffffffffffffffffffffffffffffffffffffffffffffffffffffffffffffe,
-        1
-    );
-    assert_slt(
-        0x7fffffffffffffffffffffffffffffffffffffffffffffffffffffffffffffff,
-        0x7fffffffffffffffffffffffffffffffffffffffffffffffffffffffffffffff,
-        0
-    );
-    assert_slt(
-        0x7fffffffffffffffffffffffffffffffffffffffffffffffffffffffffffffff,
-        0x8000000000000000000000000000000000000000000000000000000000000000,
-        1
-    );
-    assert_slt(
-        0x7fffffffffffffffffffffffffffffffffffffffffffffffffffffffffffffff,
-        0x8000000000000000000000000000000000000000000000000000000000000001,
-        1
-    );
-    assert_slt(
-        0x7fffffffffffffffffffffffffffffffffffffffffffffffffffffffffffffff,
-        0xfffffffffffffffffffffffffffffffffffffffffffffffffffffffffffffffb,
-        1
-    );
-    assert_slt(
-        0x7fffffffffffffffffffffffffffffffffffffffffffffffffffffffffffffff,
-        0xffffffffffffffffffffffffffffffffffffffffffffffffffffffffffffffff,
-        1
-    );
-    assert_slt(
-        0x8000000000000000000000000000000000000000000000000000000000000000,
-        0x0000000000000000000000000000000000000000000000000000000000000000,
-        0
-    );
-    assert_slt(
-        0x8000000000000000000000000000000000000000000000000000000000000000,
-        0x0000000000000000000000000000000000000000000000000000000000000001,
-        0
-    );
-    assert_slt(
-        0x8000000000000000000000000000000000000000000000000000000000000000,
-        0x0000000000000000000000000000000000000000000000000000000000000005,
-        0
-    );
-    assert_slt(
-        0x8000000000000000000000000000000000000000000000000000000000000000,
-        0x7ffffffffffffffffffffffffffffffffffffffffffffffffffffffffffffffe,
-        0
-    );
-    assert_slt(
-        0x8000000000000000000000000000000000000000000000000000000000000000,
-        0x7fffffffffffffffffffffffffffffffffffffffffffffffffffffffffffffff,
-        0
-    );
-    assert_slt(
-        0x8000000000000000000000000000000000000000000000000000000000000000,
-        0x8000000000000000000000000000000000000000000000000000000000000000,
-        0
-    );
-    assert_slt(
-        0x8000000000000000000000000000000000000000000000000000000000000000,
-        0x8000000000000000000000000000000000000000000000000000000000000001,
-        0
-    );
-    assert_slt(
-        0x8000000000000000000000000000000000000000000000000000000000000000,
-        0xfffffffffffffffffffffffffffffffffffffffffffffffffffffffffffffffb,
-        0
-    );
-    assert_slt(
-        0x8000000000000000000000000000000000000000000000000000000000000000,
-        0xffffffffffffffffffffffffffffffffffffffffffffffffffffffffffffffff,
-        0
-    );
-    assert_slt(
-        0x8000000000000000000000000000000000000000000000000000000000000001,
-        0x0000000000000000000000000000000000000000000000000000000000000000,
-        0
-    );
-    assert_slt(
-        0x8000000000000000000000000000000000000000000000000000000000000001,
-        0x0000000000000000000000000000000000000000000000000000000000000001,
-        0
-    );
-    assert_slt(
-        0x8000000000000000000000000000000000000000000000000000000000000001,
-        0x0000000000000000000000000000000000000000000000000000000000000005,
-        0
-    );
-    assert_slt(
-        0x8000000000000000000000000000000000000000000000000000000000000001,
-        0x7ffffffffffffffffffffffffffffffffffffffffffffffffffffffffffffffe,
-        0
-    );
-    assert_slt(
-        0x8000000000000000000000000000000000000000000000000000000000000001,
-        0x7fffffffffffffffffffffffffffffffffffffffffffffffffffffffffffffff,
-        0
-    );
-    assert_slt(
-        0x8000000000000000000000000000000000000000000000000000000000000001,
-        0x8000000000000000000000000000000000000000000000000000000000000000,
-        1
-    );
-    assert_slt(
-        0x8000000000000000000000000000000000000000000000000000000000000001,
-        0x8000000000000000000000000000000000000000000000000000000000000001,
-        0
-    );
-    assert_slt(
-        0x8000000000000000000000000000000000000000000000000000000000000001,
-        0xfffffffffffffffffffffffffffffffffffffffffffffffffffffffffffffffb,
-        0
-    );
-    assert_slt(
-        0x8000000000000000000000000000000000000000000000000000000000000001,
-        0xffffffffffffffffffffffffffffffffffffffffffffffffffffffffffffffff,
-        0
-    );
-    assert_slt(
-        0xfffffffffffffffffffffffffffffffffffffffffffffffffffffffffffffffb,
-        0x0000000000000000000000000000000000000000000000000000000000000000,
-        0
-    );
-    assert_slt(
-        0xfffffffffffffffffffffffffffffffffffffffffffffffffffffffffffffffb,
-        0x0000000000000000000000000000000000000000000000000000000000000001,
-        0
-    );
-    assert_slt(
-        0xfffffffffffffffffffffffffffffffffffffffffffffffffffffffffffffffb,
-        0x0000000000000000000000000000000000000000000000000000000000000005,
-        0
-    );
-    assert_slt(
-        0xfffffffffffffffffffffffffffffffffffffffffffffffffffffffffffffffb,
-        0x7ffffffffffffffffffffffffffffffffffffffffffffffffffffffffffffffe,
-        0
-    );
-    assert_slt(
-        0xfffffffffffffffffffffffffffffffffffffffffffffffffffffffffffffffb,
-        0x7fffffffffffffffffffffffffffffffffffffffffffffffffffffffffffffff,
-        0
-    );
-    assert_slt(
-        0xfffffffffffffffffffffffffffffffffffffffffffffffffffffffffffffffb,
-        0x8000000000000000000000000000000000000000000000000000000000000000,
-        1
-    );
-    assert_slt(
-        0xfffffffffffffffffffffffffffffffffffffffffffffffffffffffffffffffb,
-        0x8000000000000000000000000000000000000000000000000000000000000001,
-        1
-    );
-    assert_slt(
-        0xfffffffffffffffffffffffffffffffffffffffffffffffffffffffffffffffb,
-        0xfffffffffffffffffffffffffffffffffffffffffffffffffffffffffffffffb,
-        0
-    );
-    assert_slt(
-        0xfffffffffffffffffffffffffffffffffffffffffffffffffffffffffffffffb,
-        0xffffffffffffffffffffffffffffffffffffffffffffffffffffffffffffffff,
-        0
-    );
-    assert_slt(
-        0xffffffffffffffffffffffffffffffffffffffffffffffffffffffffffffffff,
-        0x0000000000000000000000000000000000000000000000000000000000000000,
-        0
-    );
-    assert_slt(
-        0xffffffffffffffffffffffffffffffffffffffffffffffffffffffffffffffff,
-        0x0000000000000000000000000000000000000000000000000000000000000001,
-        0
-    );
-    assert_slt(
-        0xffffffffffffffffffffffffffffffffffffffffffffffffffffffffffffffff,
-        0x0000000000000000000000000000000000000000000000000000000000000005,
-        0
-    );
-    assert_slt(
-        0xffffffffffffffffffffffffffffffffffffffffffffffffffffffffffffffff,
-        0x7ffffffffffffffffffffffffffffffffffffffffffffffffffffffffffffffe,
-        0
-    );
-    assert_slt(
-        0xffffffffffffffffffffffffffffffffffffffffffffffffffffffffffffffff,
-        0x7fffffffffffffffffffffffffffffffffffffffffffffffffffffffffffffff,
-        0
-    );
-    assert_slt(
-        0xffffffffffffffffffffffffffffffffffffffffffffffffffffffffffffffff,
-        0x8000000000000000000000000000000000000000000000000000000000000000,
-        1
-    );
-    assert_slt(
-        0xffffffffffffffffffffffffffffffffffffffffffffffffffffffffffffffff,
-        0x8000000000000000000000000000000000000000000000000000000000000001,
-        1
-    );
-    assert_slt(
-        0xffffffffffffffffffffffffffffffffffffffffffffffffffffffffffffffff,
-        0xfffffffffffffffffffffffffffffffffffffffffffffffffffffffffffffffb,
-        1
-    );
-    assert_slt(
-        0xffffffffffffffffffffffffffffffffffffffffffffffffffffffffffffffff,
-        0xffffffffffffffffffffffffffffffffffffffffffffffffffffffffffffffff,
-        0
-    );
-}
-
-fn assert_slt(a: u256, b: u256, expected: u256) {
->>>>>>> 417ba5b2
     // Given
     let mut ctx = setup_execution_context();
     ctx.stack.push(a).unwrap();
     ctx.stack.push(b).unwrap();
 
     // When
-<<<<<<< HEAD
     ctx.exec_shr();
 
     // Then
     assert(ctx.stack.len() == 1, 'stack should have one element');
     assert(ctx.stack.peek().unwrap() == expected, 'shr failed');
-=======
-    ctx.exec_slt();
-
-    // Then
-    assert(ctx.stack.len() == 1, 'stack should have one element');
-    assert(ctx.stack.peek().unwrap() == expected, 'slt failed');
->>>>>>> 417ba5b2
 }