--- conflicted
+++ resolved
@@ -197,7 +197,21 @@
     assert(ctx.stack.peek().unwrap() == 0x00, 'stack top should be 0x00');
 }
 
-<<<<<<< HEAD
+#[test]
+#[available_gas(20000000)]
+fn test_exec_gt_true() {
+    // Given
+    let mut ctx = setup_execution_context();
+    ctx.stack.push(9_u256).unwrap();
+    ctx.stack.push(10_u256).unwrap();
+
+    // When
+    ctx.exec_gt();
+
+    // Then
+    assert(ctx.stack.len() == 1, 'stack should have one element');
+    assert(ctx.stack.peek().unwrap() == 1, 'stack top should be 1');
+}
 
 #[test]
 #[available_gas(20000000)]
@@ -212,43 +226,10 @@
 
     // Then
     assert(ctx.stack.len() == 1, 'stack should have one element');
-=======
+}
+
 #[test]
 #[available_gas(20000000)]
-fn test_exec_gt_true() {
-    // Given
-    let mut ctx = setup_execution_context();
-    ctx.stack.push(9_u256).unwrap();
-    ctx.stack.push(10_u256).unwrap();
-
-    // When
-    ctx.exec_gt();
-
-    // Then
-    assert(ctx.stack.len() == 1, 'stack should have one element');
-    assert(ctx.stack.peek().unwrap() == 1, 'stack top should be 1');
-}
-
-#[test]
-#[available_gas(20000000)]
-fn test_exec_gt_false() {
-    // Given
-    let mut ctx = setup_execution_context();
-    ctx.stack.push(10_u256).unwrap();
-    ctx.stack.push(9_u256).unwrap();
-
-    // When
-    ctx.exec_gt();
-
-    // Then
-    assert(ctx.stack.len() == 1, 'stack should have one element');
-    assert(ctx.stack.peek().unwrap() == 0, 'stack top should be 0');
->>>>>>> 1306fd5f
-}
-
-#[test]
-#[available_gas(20000000)]
-<<<<<<< HEAD
 fn test_exec_shl_result() {
     // Given 
     let mut ctx = setup_execution_context();
@@ -266,7 +247,23 @@
             .unwrap() == 0xf000000000000000000000000000000000000000000000000000000000000000,
         'stack top should be 0xf00000...'
     );
-=======
+}
+fn test_exec_gt_false() {
+    // Given
+    let mut ctx = setup_execution_context();
+    ctx.stack.push(10_u256).unwrap();
+    ctx.stack.push(9_u256).unwrap();
+
+    // When
+    ctx.exec_gt();
+
+    // Then
+    assert(ctx.stack.len() == 1, 'stack should have one element');
+    assert(ctx.stack.peek().unwrap() == 0, 'stack top should be 0');
+}
+
+#[test]
+#[available_gas(20000000)]
 fn test_exec_gt_false_equal() {
     // Given
     let mut ctx = setup_execution_context();
@@ -1555,5 +1552,4 @@
     // Then
     assert(ctx.stack.len() == 1, 'stack should have one element');
     assert(ctx.stack.peek().unwrap() == expected, 'sar failed');
->>>>>>> 1306fd5f
 }