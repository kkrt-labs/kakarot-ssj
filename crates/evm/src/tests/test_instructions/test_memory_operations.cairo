use evm::instructions::{MemoryOperationTrait, EnvironmentInformationTrait};
use evm::tests::test_utils::{
    setup_execution_context, setup_execution_context_with_bytecode, evm_address, callvalue
};
use evm::stack::StackTrait;
use evm::memory::{InternalMemoryTrait, MemoryTrait};
use option::OptionTrait;
use starknet::EthAddressIntoFelt252;
use utils::helpers::{EthAddressIntoU256, u256_to_bytes_array};
use evm::errors::{EVMError, STACK_UNDERFLOW};
use evm::context::{
    ExecutionContext, ExecutionContextTrait, BoxDynamicExecutionContextDestruct, CallContextTrait,
};


#[test]
#[available_gas(20000000)]
fn test_pc_basic() {
    // Given
    let mut ctx = setup_execution_context();

    // When
    ctx.exec_pc();

    // Then
    assert(ctx.stack.len() == 1, 'stack should have one element');
    assert(ctx.stack.pop().unwrap() == 0, 'PC should be 0');
}


#[test]
#[available_gas(20000000)]
fn test_pc_gets_updated_properly_1() {
    // Given
    let mut ctx = setup_execution_context();

    // When
    ctx.set_pc(9000);
    ctx.exec_pc();

    // Then
    assert(ctx.stack.len() == 1, 'stack should have one element');
    assert(ctx.stack.pop().unwrap() == 9000, 'updating PC failed');
}

<<<<<<< HEAD
// 0x51 - MLOAD

#[test]
#[available_gas(20000000000)]
#[should_panic(expected: ('MLOAD not implement yet',))]
fn test_exec_mload_should_load_a_value_from_memory() {
    assert_mload(0x1, 0, 0x1, 32);
}

#[test]
#[available_gas(20000000000)]
#[should_panic(expected: ('MLOAD not implement yet',))]
fn test_exec_mload_should_load_a_value_from_memory_with_memory_expansion() {
    assert_mload(0x1, 16, 0x100000000000000000000000000000000, 64);
}

#[test]
#[available_gas(20000000000)]
#[should_panic(expected: ('MLOAD not implement yet',))]
fn test_exec_mload_should_load_a_value_from_memory_with_offset_larger_than_msize() {
    assert_mload(0x1, 684, 0x0, 736);
}

fn assert_mload(value: u256, output: u256, expected_value: u256, expected_memory_size: u32) {
    // Given
    let mut ctx = setup_execution_context();
    ctx.memory.store(value, 0);

    ctx.stack.push(output);

    // When
    ctx.exec_mload();

    // Then
    assert(ctx.stack.len() == 1, 'stack should have one element');
    assert(ctx.stack.pop().unwrap() == expected_value, 'mload failed');
    assert(ctx.memory.bytes_len == expected_memory_size, 'memory size error');
=======

#[test]
#[available_gas(20000000)]
fn test_exec_pop_should_pop_an_item_from_stack() {
    // Given
    let mut ctx = setup_execution_context();

    ctx.stack.push(0x01);
    ctx.stack.push(0x02);

    // When
    let result = ctx.exec_pop();

    // Then
    assert(result.is_ok(), 'should have succeed');
    assert(ctx.stack.len() == 1, 'stack should have one element');
    assert(ctx.stack.peek().unwrap() == 0x01, 'stack peek should return 0x01');
}

#[test]
#[available_gas(20000000)]
fn test_exec_pop_should_stack_underflow() {
    // Given
    let mut ctx = setup_execution_context();

    // When
    let result = ctx.exec_pop();

    // Then
    assert(result.is_err(), 'should return Err ');
    assert(
        result.unwrap_err() == EVMError::StackError(STACK_UNDERFLOW), 'should return StackUnderflow'
    );
>>>>>>> 266086cf
}<|MERGE_RESOLUTION|>--- conflicted
+++ resolved
@@ -43,7 +43,6 @@
     assert(ctx.stack.pop().unwrap() == 9000, 'updating PC failed');
 }
 
-<<<<<<< HEAD
 // 0x51 - MLOAD
 
 #[test]
@@ -81,7 +80,6 @@
     assert(ctx.stack.len() == 1, 'stack should have one element');
     assert(ctx.stack.pop().unwrap() == expected_value, 'mload failed');
     assert(ctx.memory.bytes_len == expected_memory_size, 'memory size error');
-=======
 
 #[test]
 #[available_gas(20000000)]
@@ -115,5 +113,4 @@
     assert(
         result.unwrap_err() == EVMError::StackError(STACK_UNDERFLOW), 'should return StackUnderflow'
     );
->>>>>>> 266086cf
 }