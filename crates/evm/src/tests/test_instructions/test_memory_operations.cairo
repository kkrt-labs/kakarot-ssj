use evm::instructions::{MemoryOperationTrait, EnvironmentInformationTrait};
use evm::tests::test_utils::{
    setup_execution_context, setup_execution_context_with_bytecode, evm_address, callvalue
};
use evm::stack::StackTrait;
use evm::memory::{InternalMemoryTrait, MemoryTrait};
use option::OptionTrait;
use starknet::EthAddressIntoFelt252;
use utils::helpers::{EthAddressIntoU256, u256_to_bytes_array};
use evm::errors::{EVMError, STACK_UNDERFLOW};
use evm::context::{
    ExecutionContext, ExecutionContextTrait, BoxDynamicExecutionContextDestruct, CallContextTrait,
};
use integer::BoundedInt;


#[test]
#[available_gas(20000000)]
fn test_pc_basic() {
    // Given
    let mut ctx = setup_execution_context();

    // When
    ctx.exec_pc();

    // Then
    assert(ctx.stack.len() == 1, 'stack should have one element');
    assert(ctx.stack.pop().unwrap() == 0, 'PC should be 0');
}


#[test]
#[available_gas(20000000)]
fn test_pc_gets_updated_properly_1() {
    // Given
    let mut ctx = setup_execution_context();

    // When
    ctx.set_pc(9000);
    ctx.exec_pc();

    // Then
    assert(ctx.stack.len() == 1, 'stack should have one element');
    assert(ctx.stack.pop().unwrap() == 9000, 'updating PC failed');
}


#[test]
#[available_gas(20000000)]
fn test_exec_pop_should_pop_an_item_from_stack() {
    // Given
    let mut ctx = setup_execution_context();

    ctx.stack.push(0x01);
    ctx.stack.push(0x02);

    // When
    let result = ctx.exec_pop();

    // Then
    assert(result.is_ok(), 'should have succeed');
    assert(ctx.stack.len() == 1, 'stack should have one element');
    assert(ctx.stack.peek().unwrap() == 0x01, 'stack peek should return 0x01');
}

#[test]
#[available_gas(20000000)]
fn test_exec_pop_should_stack_underflow() {
    // Given
    let mut ctx = setup_execution_context();

    // When
    let result = ctx.exec_pop();

    // Then
    assert(result.is_err(), 'should return Err ');
    assert(
        result.unwrap_err() == EVMError::StackError(STACK_UNDERFLOW), 'should return StackUnderflow'
    );
}

#[test]
#[available_gas(20000000)]
<<<<<<< HEAD
=======
#[should_panic(expected: ('MSTORE not implement yet',))]
fn test_exec_mstore_should_store_only_F_offset_0() {
    // Given
    let mut ctx = setup_execution_context();

    ctx.stack.push(BoundedInt::<u256>::max());
    ctx.stack.push(0x00);

    // When
    let result = ctx.exec_mstore();

    // Then
    assert(result.is_ok(), 'should have succeeded');
    assert(ctx.memory.bytes_len == 32, 'memory should be 32 bytes long');
    let (stored, _) = ctx.memory.load(0);
    assert(stored == BoundedInt::<u256>::max(), 'should have store only Fs');
}

#[test]
#[available_gas(20000000)]
#[should_panic(expected: ('MSTORE not implement yet',))]
>>>>>>> 80264aca
fn test_exec_mstore_should_store_only_F_offset_1() {
    // Given
    let mut ctx = setup_execution_context();

    ctx.stack.push(BoundedInt::<u256>::max());
    ctx.stack.push(0x01);

    // When
    let result = ctx.exec_mstore();

    // Then
    assert(result.is_ok(), 'should have succeeded');
    assert(ctx.memory.bytes_len == 64, 'memory should be 64 bytes long');
    let (stored, _) = ctx.memory.load(1);
    assert(stored == BoundedInt::<u256>::max(), 'should have store only Fs');
}

#[test]
#[available_gas(20000000)]
fn test_exec_mstore_should_store_1_offset_1() {
    // Given
    let mut ctx = setup_execution_context();

    ctx.stack.push(0x01);
    ctx.stack.push(0x01);

    // When
    let result = ctx.exec_mstore();

    // Then
    assert(result.is_ok(), 'should have succeeded');
    assert(ctx.memory.bytes_len == 64, 'memory should be 64 bytes long');
    let (stored, _) = ctx.memory.load(1);
    assert(stored == 0x01, 'should have store 0x01');
}

#[test]
#[available_gas(20000000)]
fn test_exec_mstore_should_store_0xFF_offset_1() {
    // Given
    let mut ctx = setup_execution_context();

    ctx.stack.push(0xFF);
    ctx.stack.push(0x01);

    // When
    let result = ctx.exec_mstore();

    // Then
    assert(result.is_ok(), 'should have succeeded');
    assert(ctx.memory.bytes_len == 64, 'memory should be 64 bytes long');
    let (stored, _) = ctx.memory.load(0);
    assert(stored == 0x00, 'should be 0s');
    let (stored, _) = ctx.memory.load(2);
    assert(stored == 0xFF00, 'should be 0xFF00');
}

#[test]
#[available_gas(20000000)]
fn test_exec_mstore_should_store_0xFF00_offset_1() {
    // Given
    let mut ctx = setup_execution_context();

    ctx.stack.push(0xFF00);
    ctx.stack.push(0x01);

    // When
    let result = ctx.exec_mstore();

    // Then
    assert(result.is_ok(), 'should have succeeded');
    assert(ctx.memory.bytes_len == 64, 'memory should be 64 bytes long');
    let (stored, _) = ctx.memory.load(0);
    assert(stored == 0xFF, 'should be 0xFF');
}

#[test]
#[available_gas(20000000)]
#[should_panic(expected: ('MSTORE not implement yet',))]
fn test_exec_mstore_should_store_0xFF00_offset_0x20() {
    // Given
    let mut ctx = setup_execution_context();

    ctx.stack.push(0xFF00);
    ctx.stack.push(0x20);

    // When
    let result = ctx.exec_mstore();

    // Then
    assert(result.is_ok(), 'should have succeeded');
    assert(ctx.memory.bytes_len == 96, 'memory should be 96 bytes long');
    let (stored, _) = ctx.memory.load(0);
    assert(stored == 0x00, 'should be 0x00');
    let (stored, _) = ctx.memory.load(0x20);
    assert(stored == 0xFF00, 'should be 0xFF00');
    let (stored, _) = ctx.memory.load(0xF9);
    assert(stored == 0xFF, 'should be 0xFF');
}<|MERGE_RESOLUTION|>--- conflicted
+++ resolved
@@ -81,9 +81,6 @@
 
 #[test]
 #[available_gas(20000000)]
-<<<<<<< HEAD
-=======
-#[should_panic(expected: ('MSTORE not implement yet',))]
 fn test_exec_mstore_should_store_only_F_offset_0() {
     // Given
     let mut ctx = setup_execution_context();
@@ -103,8 +100,6 @@
 
 #[test]
 #[available_gas(20000000)]
-#[should_panic(expected: ('MSTORE not implement yet',))]
->>>>>>> 80264aca
 fn test_exec_mstore_should_store_only_F_offset_1() {
     // Given
     let mut ctx = setup_execution_context();
@@ -183,7 +178,6 @@
 
 #[test]
 #[available_gas(20000000)]
-#[should_panic(expected: ('MSTORE not implement yet',))]
 fn test_exec_mstore_should_store_0xFF00_offset_0x20() {
     // Given
     let mut ctx = setup_execution_context();
@@ -202,5 +196,5 @@
     let (stored, _) = ctx.memory.load(0x20);
     assert(stored == 0xFF00, 'should be 0xFF00');
     let (stored, _) = ctx.memory.load(0xF9);
-    assert(stored == 0xFF, 'should be 0xFF');
+    assert(stored == 0xFF00, 'should be 0xFF');
 }