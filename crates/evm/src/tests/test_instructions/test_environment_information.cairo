use evm::instructions::EnvironmentInformationTrait;
use evm::tests::test_utils::{
    setup_execution_context, evm_address, callvalue
};
use evm::stack::StackTrait;
use option::OptionTrait;
use starknet::EthAddressIntoFelt252;
<<<<<<< HEAD
use evm::context::{BoxDynamicExecutionContextDestruct, ExecutionContextTrait};
=======
use evm::context::{
    ExecutionContext, ExecutionContextTrait, BoxDynamicExecutionContextDestruct, CallContextTrait
};
>>>>>>> 36c3f37f
use utils::helpers::EthAddressIntoU256;

#[test]
#[available_gas(20000000)]
fn test_address_basic() {
    // Given
    let mut ctx = setup_execution_context();

    // When
    ctx.exec_address();

    // Then
    assert(ctx.stack.len() == 1, 'stack should have one element');
    assert(ctx.stack.pop().unwrap() == evm_address().into(), 'should be `evm_address`');
}

#[test]
#[available_gas(20000000)]
#[ignore]
fn test_address_nested_call() { // A (EOA) -(calls)-> B (smart contract) -(calls)-> C (smart contract)
// TODO: Once we have ability to do nested smart contract calls, check that in `C`s context `ADDRESS` should return address `B`
// ref: https://github.com/kkrt-labs/kakarot-ssj/issues/183
}

#[test]
#[available_gas(120000)]
fn test__exec_callvalue() {
    // Given
    let mut ctx = setup_execution_context();

    // When
    ctx.exec_callvalue();

    // Then
    assert(ctx.stack.len() == 1, 'stack should have one element');
    assert(ctx.stack.pop().unwrap() == callvalue(), 'should be `123456789');
}

#[test]
#[available_gas(20000000)]
<<<<<<< HEAD
fn test_returndatasize() {
    // Given
    let return_data: Array<u8> = array![1, 2, 3, 4, 5];
    let size = return_data.len();
    let mut ctx = setup_execution_context();
    ctx.set_return_data(return_data);

    // When
    ctx.exec_returndatasize();

    // Then
    assert(ctx.stack.len() == 1, 'stack should have one element');
    assert(ctx.stack.pop().unwrap() == size.into(), 'wrong returndatasize');
=======
fn test_calldata_size() {
    // Given
    let mut ctx = setup_execution_context();
    let call_data: Span<u8> = ctx.call_context().call_data();

    // When
    ctx.exec_calldatasize();

    // Then
    assert(ctx.stack.len() == 1, 'stack should have one element');
    assert(ctx.stack.peek().unwrap() == call_data.len().into(), 'stack top is not calldatasize');
>>>>>>> 36c3f37f
}<|MERGE_RESOLUTION|>--- conflicted
+++ resolved
@@ -5,13 +5,9 @@
 use evm::stack::StackTrait;
 use option::OptionTrait;
 use starknet::EthAddressIntoFelt252;
-<<<<<<< HEAD
-use evm::context::{BoxDynamicExecutionContextDestruct, ExecutionContextTrait};
-=======
 use evm::context::{
     ExecutionContext, ExecutionContextTrait, BoxDynamicExecutionContextDestruct, CallContextTrait
 };
->>>>>>> 36c3f37f
 use utils::helpers::EthAddressIntoU256;
 
 #[test]
@@ -52,7 +48,21 @@
 
 #[test]
 #[available_gas(20000000)]
-<<<<<<< HEAD
+fn test_calldata_size() {
+    // Given
+    let mut ctx = setup_execution_context();
+    let call_data: Span<u8> = ctx.call_context().call_data();
+
+    // When
+    ctx.exec_calldatasize();
+
+    // Then
+    assert(ctx.stack.len() == 1, 'stack should have one element');
+    assert(ctx.stack.peek().unwrap() == call_data.len().into(), 'stack top is not calldatasize');
+}
+
+#[test]
+#[available_gas(20000000)]
 fn test_returndatasize() {
     // Given
     let return_data: Array<u8> = array![1, 2, 3, 4, 5];
@@ -66,17 +76,4 @@
     // Then
     assert(ctx.stack.len() == 1, 'stack should have one element');
     assert(ctx.stack.pop().unwrap() == size.into(), 'wrong returndatasize');
-=======
-fn test_calldata_size() {
-    // Given
-    let mut ctx = setup_execution_context();
-    let call_data: Span<u8> = ctx.call_context().call_data();
-
-    // When
-    ctx.exec_calldatasize();
-
-    // Then
-    assert(ctx.stack.len() == 1, 'stack should have one element');
-    assert(ctx.stack.peek().unwrap() == call_data.len().into(), 'stack top is not calldatasize');
->>>>>>> 36c3f37f
 }