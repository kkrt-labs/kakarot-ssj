--- conflicted
+++ resolved
@@ -107,21 +107,15 @@
     let res = ctx.exec_codecopy();
 
     // Then
-<<<<<<< HEAD
     assert(res.is_err(), 'should return error');
     assert(
         res.unwrap_err() == EVMError::TypeConversionError(TYPE_CONVERSION_ERROR),
         'should return ConversionError'
     );
-=======
-    assert(ctx.stack.len() == 1, 'stack should have one element');
-    assert(ctx.stack.peek().unwrap() == 10, 'stack top should be 10');
->>>>>>> 1152a67a
 }
 
 #[test]
 #[available_gas(20000000)]
-<<<<<<< HEAD
 fn test_codecopy_basic() {
     test_codecopy(32, 0, 0);
 }
@@ -184,7 +178,10 @@
 
         i += 1;
     };
-=======
+}
+
+#[test]
+#[available_gas(20000000)]
 fn test_returndatasize() {
     // Given
     let return_data: Array<u8> = array![1, 2, 3, 4, 5];
@@ -198,5 +195,4 @@
     // Then
     assert(ctx.stack.len() == 1, 'stack should have one element');
     assert(ctx.stack.pop().unwrap() == size.into(), 'wrong returndatasize');
->>>>>>> 1152a67a
 }