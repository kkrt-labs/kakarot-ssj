--- conflicted
+++ resolved
@@ -1,12 +1,8 @@
 use array::{ArrayTrait};
 use evm::context::{BoxDynamicExecutionContextDestruct, ExecutionContextTrait, CallContextTrait};
 use evm::instructions::EnvironmentInformationTrait;
-<<<<<<< HEAD
 use evm::memory::InternalMemoryTrait;
-use evm::tests::test_utils::{setup_execution_context, evm_address};
-=======
 use evm::tests::test_utils::{setup_execution_context, evm_address, callvalue};
->>>>>>> 735a9929
 use evm::stack::StackTrait;
 use option::OptionTrait;
 use starknet::EthAddressIntoFelt252;
@@ -35,7 +31,20 @@
 }
 
 #[test]
-<<<<<<< HEAD
+#[available_gas(120000)]
+fn test__exec_callvalue() {
+    // Given
+    let mut ctx = setup_execution_context();
+
+    // When
+    ctx.exec_callvalue();
+
+    // Then
+    assert(ctx.stack.len() == 1, 'stack should have one element');
+    assert(ctx.stack.pop().unwrap() == callvalue(), 'should be `123456789');
+}
+
+#[test]
 #[available_gas(20000000)]
 fn test_calldata_copy() {
     // Given
@@ -156,17 +165,4 @@
 
         i += 1;
     };
-=======
-#[available_gas(120000)]
-fn test__exec_callvalue() {
-    // Given
-    let mut ctx = setup_execution_context();
-
-    // When
-    ctx.exec_callvalue();
-
-    // Then
-    assert(ctx.stack.len() == 1, 'stack should have one element');
-    assert(ctx.stack.pop().unwrap() == callvalue(), 'should be `123456789');
->>>>>>> 735a9929
 }