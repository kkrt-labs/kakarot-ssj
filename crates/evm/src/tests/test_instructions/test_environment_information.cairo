use evm::instructions::EnvironmentInformationTrait;
use evm::tests::test_utils::{setup_execution_context, evm_address, callvalue};
use evm::stack::StackTrait;
use option::OptionTrait;
use starknet::EthAddressIntoFelt252;
use evm::context::{
    ExecutionContext, ExecutionContextTrait, BoxDynamicExecutionContextDestruct, CallContextTrait
};
use utils::helpers::EthAddressIntoU256;

#[test]
#[available_gas(20000000)]
fn test_address_basic() {
    // Given
    let mut ctx = setup_execution_context();

    // When
    ctx.exec_address();

    // Then
    assert(ctx.stack.len() == 1, 'stack should have one element');
    assert(ctx.stack.pop().unwrap() == evm_address().into(), 'should be `evm_address`');
}

#[test]
#[available_gas(20000000)]
#[ignore]
fn test_address_nested_call() { // A (EOA) -(calls)-> B (smart contract) -(calls)-> C (smart contract)
// TODO: Once we have ability to do nested smart contract calls, check that in `C`s context `ADDRESS` should return address `B`
// ref: https://github.com/kkrt-labs/kakarot-ssj/issues/183
}

#[test]
#[available_gas(120000)]
fn test__exec_callvalue() {
    // Given
    let mut ctx = setup_execution_context();

    // When
    ctx.exec_callvalue();

    // Then
    assert(ctx.stack.len() == 1, 'stack should have one element');
    assert(ctx.stack.pop().unwrap() == callvalue(), 'should be `123456789');
}

#[test]
#[available_gas(20000000)]
<<<<<<< HEAD
fn test_gasprice() {
    // Given
    let mut ctx = setup_execution_context();

    // When
    ctx.exec_gasprice();

    // Then
    assert(ctx.stack.len() == 1, 'stack should have one element');
    assert(ctx.stack.peek().unwrap() == 10, 'stack top should be 10');
=======
fn test_calldata_size() {
    // Given
    let mut ctx = setup_execution_context();
    let call_data: Span<u8> = ctx.call_context().call_data();

    // When
    ctx.exec_calldatasize();

    // Then
    assert(ctx.stack.len() == 1, 'stack should have one element');
    assert(ctx.stack.peek().unwrap() == call_data.len().into(), 'stack top is not calldatasize');
>>>>>>> 51e6062f
}<|MERGE_RESOLUTION|>--- conflicted
+++ resolved
@@ -46,18 +46,6 @@
 
 #[test]
 #[available_gas(20000000)]
-<<<<<<< HEAD
-fn test_gasprice() {
-    // Given
-    let mut ctx = setup_execution_context();
-
-    // When
-    ctx.exec_gasprice();
-
-    // Then
-    assert(ctx.stack.len() == 1, 'stack should have one element');
-    assert(ctx.stack.peek().unwrap() == 10, 'stack top should be 10');
-=======
 fn test_calldata_size() {
     // Given
     let mut ctx = setup_execution_context();
@@ -69,5 +57,18 @@
     // Then
     assert(ctx.stack.len() == 1, 'stack should have one element');
     assert(ctx.stack.peek().unwrap() == call_data.len().into(), 'stack top is not calldatasize');
->>>>>>> 51e6062f
+}
+
+#[test]
+#[available_gas(20000000)]
+fn test_gasprice() {
+    // Given
+    let mut ctx = setup_execution_context();
+
+    // When
+    ctx.exec_gasprice();
+
+    // Then
+    assert(ctx.stack.len() == 1, 'stack should have one element');
+    assert(ctx.stack.peek().unwrap() == 10, 'stack top should be 10');
 }