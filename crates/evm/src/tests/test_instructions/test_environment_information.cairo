--- conflicted
+++ resolved
@@ -7,13 +7,8 @@
 use evm::stack::StackTrait;
 use option::OptionTrait;
 use starknet::EthAddressIntoFelt252;
-<<<<<<< HEAD
 use utils::helpers::{EthAddressIntoU256, u256_to_bytes_array, load_word};
-use evm::errors::{EVMError, TYPE_CONVERSION_ERROR};
-=======
-use utils::helpers::{EthAddressIntoU256, u256_to_bytes_array};
 use evm::errors::{EVMError, TYPE_CONVERSION_ERROR, RETURNDATA_OUT_OF_BOUNDS_ERROR};
->>>>>>> c78f75d1
 use evm::context::{
     ExecutionContext, ExecutionContextTrait, BoxDynamicExecutionContextDestruct, CallContextTrait
 };
@@ -239,31 +234,6 @@
     assert(ctx.stack.pop().unwrap() == size.into(), 'wrong returndatasize');
 }
 
-<<<<<<< HEAD
-#[test]
-#[available_gas(20000000)]
-fn test_calldataload() {
-    // Given
-    let calldata = u256_to_bytes_array(
-        0xFFFFFFFFFFFFFFFFFFFFFFFFFFFFFFFFFFFFFFFFFFFFFFFFFFFFFFFFFFFFFFFF
-    );
-    let calldata_len = calldata.len();
-
-    let mut ctx = setup_execution_context_with_calldata(calldata.span());
-
-    let offset: u32 = 0;
-
-    ctx.stack.push(offset.into());
-
-    // When
-    ctx.exec_calldataload();
-
-    // Then
-    let result: u256 = ctx.stack.pop().unwrap();
-    assert(
-        result == 0xFFFFFFFFFFFFFFFFFFFFFFFFFFFFFFFFFFFFFFFFFFFFFFFFFFFFFFFFFFFFFFFF,
-        'wrong data value'
-=======
 // *************************************************************************
 // 0x3E: RETURNDATACOPY
 // *************************************************************************
@@ -285,92 +255,17 @@
     assert(
         res.unwrap_err() == EVMError::TypeConversionError(TYPE_CONVERSION_ERROR),
         'should return ConversionError'
->>>>>>> c78f75d1
-    );
-}
-
-#[test]
-#[available_gas(20000000)]
-<<<<<<< HEAD
-fn test_calldataload_with_offset() {
-    // Given
-    let calldata = u256_to_bytes_array(
-        0xFFFFFFFFFFFFFFFFFFFFFFFFFFFFFFFFFFFFFFFFFFFFFFFFFFFFFFFFFFFFFFFF
-    );
-    let calldata_len = calldata.len();
-
-    let mut ctx = setup_execution_context_with_calldata(calldata.span());
-
-    let offset: u32 = 31;
-
-    ctx.stack.push(offset.into());
-
-    // When
-    ctx.exec_calldataload();
-
-    // Then
-    let result: u256 = ctx.stack.pop().unwrap();
-
-    assert(
-        result == 0xFF00000000000000000000000000000000000000000000000000000000000000,
-        'wrong results'
-    );
-=======
+    );
+}
+
+#[test]
+#[available_gas(20000000)]
 fn test_returndata_copy_overflowing_add_error() {
     test_returndata_copy(0xFFFFFFFF, 0xFFFFFFFF, 0xFFFFFFFF);
->>>>>>> c78f75d1
-}
-
-#[test]
-#[available_gas(20000000)]
-<<<<<<< HEAD
-fn test_calldataload_with_offset_beyond_calldata() {
-    // Given
-    let calldata = u256_to_bytes_array(
-        0xFFFFFFFFFFFFFFFFFFFFFFFFFFFFFFFFFFFFFFFFFFFFFFFFFFFFFFFFFFFFFFFF
-    );
-    let calldata_len = calldata.len();
-
-    let mut ctx = setup_execution_context_with_calldata(calldata.span());
-
-    let offset: u32 = calldata_len + 1;
-
-    ctx.stack.push(offset.into());
-
-    // When
-    ctx.exec_calldataload();
-
-    // Then
-    let result: u256 = ctx.stack.pop().unwrap();
-    assert(result == 0, 'result should be 0');
-}
-
-
-#[test]
-#[available_gas(20000000)]
-fn test_calldataload_with_offset_conversion_error() {
-    // Given
-    let calldata = u256_to_bytes_array(
-        0xFFFFFFFFFFFFFFFFFFFFFFFFFFFFFFFFFFFFFFFFFFFFFFFFFFFFFFFFFFFFFFFF
-    );
-    let calldata_len = calldata.len();
-
-    let mut ctx = setup_execution_context_with_calldata(calldata.span());
-
-    let offset: u256 = 5000000000;
-
-    ctx.stack.push(offset);
-
-    // When
-    let result = ctx.exec_calldataload();
-
-    // Then
-    assert(result.is_err(), 'should return error');
-    assert(
-        result.unwrap_err() == EVMError::TypeConversionError(TYPE_CONVERSION_ERROR),
-        'should return ConversionError'
-    );
-=======
+}
+
+#[test]
+#[available_gas(20000000)]
 fn test_returndata_copy_basic() {
     test_returndata_copy(32, 0, 0);
 }
@@ -494,5 +389,107 @@
         i += 1;
     };
     assert(results.span() == return_data.slice(offset, size), 'wrong data value');
->>>>>>> c78f75d1
+}
+
+#[test]
+#[available_gas(20000000)]
+fn test_calldataload() {
+    // Given
+    let calldata = u256_to_bytes_array(
+        0xFFFFFFFFFFFFFFFFFFFFFFFFFFFFFFFFFFFFFFFFFFFFFFFFFFFFFFFFFFFFFFFF
+    );
+    let calldata_len = calldata.len();
+
+    let mut ctx = setup_execution_context_with_calldata(calldata.span());
+
+    let offset: u32 = 0;
+
+    ctx.stack.push(offset.into());
+
+    // When
+    ctx.exec_calldataload();
+
+    // Then
+    let result: u256 = ctx.stack.pop().unwrap();
+    assert(
+        result == 0xFFFFFFFFFFFFFFFFFFFFFFFFFFFFFFFFFFFFFFFFFFFFFFFFFFFFFFFFFFFFFFFF,
+        'wrong data value'
+    );
+}
+
+#[test]
+#[available_gas(20000000)]
+fn test_calldataload_with_offset() {
+    // Given
+    let calldata = u256_to_bytes_array(
+        0xFFFFFFFFFFFFFFFFFFFFFFFFFFFFFFFFFFFFFFFFFFFFFFFFFFFFFFFFFFFFFFFF
+    );
+    let calldata_len = calldata.len();
+
+    let mut ctx = setup_execution_context_with_calldata(calldata.span());
+
+    let offset: u32 = 31;
+
+    ctx.stack.push(offset.into());
+
+    // When
+    ctx.exec_calldataload();
+
+    // Then
+    let result: u256 = ctx.stack.pop().unwrap();
+
+    assert(
+        result == 0xFF00000000000000000000000000000000000000000000000000000000000000,
+        'wrong results'
+    );
+}
+
+#[test]
+#[available_gas(20000000)]
+fn test_calldataload_with_offset_beyond_calldata() {
+    // Given
+    let calldata = u256_to_bytes_array(
+        0xFFFFFFFFFFFFFFFFFFFFFFFFFFFFFFFFFFFFFFFFFFFFFFFFFFFFFFFFFFFFFFFF
+    );
+    let calldata_len = calldata.len();
+
+    let mut ctx = setup_execution_context_with_calldata(calldata.span());
+
+    let offset: u32 = calldata_len + 1;
+
+    ctx.stack.push(offset.into());
+
+    // When
+    ctx.exec_calldataload();
+
+    // Then
+    let result: u256 = ctx.stack.pop().unwrap();
+    assert(result == 0, 'result should be 0');
+}
+
+
+#[test]
+#[available_gas(20000000)]
+fn test_calldataload_with_offset_conversion_error() {
+    // Given
+    let calldata = u256_to_bytes_array(
+        0xFFFFFFFFFFFFFFFFFFFFFFFFFFFFFFFFFFFFFFFFFFFFFFFFFFFFFFFFFFFFFFFF
+    );
+    let calldata_len = calldata.len();
+
+    let mut ctx = setup_execution_context_with_calldata(calldata.span());
+
+    let offset: u256 = 5000000000;
+
+    ctx.stack.push(offset);
+
+    // When
+    let result = ctx.exec_calldataload();
+
+    // Then
+    assert(result.is_err(), 'should return error');
+    assert(
+        result.unwrap_err() == EVMError::TypeConversionError(TYPE_CONVERSION_ERROR),
+        'should return ConversionError'
+    );
 }