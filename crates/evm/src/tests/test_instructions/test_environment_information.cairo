--- conflicted
+++ resolved
@@ -9,11 +9,7 @@
 use option::OptionTrait;
 use starknet::EthAddressIntoFelt252;
 use utils::helpers::{EthAddressIntoU256, u256_to_bytes_array};
-<<<<<<< HEAD
 use evm::errors::{EVMError, TYPE_CONVERSION_ERROR, RETURNDATA_OUT_OF_BOUNDS_ERROR};
-=======
-use evm::errors::{EVMError, TYPE_CONVERSION_ERROR};
->>>>>>> 5d88b085
 use evm::context::{
     ExecutionContext, ExecutionContextTrait, BoxDynamicExecutionContextDestruct, CallContextTrait
 };
@@ -70,7 +66,6 @@
 
 #[test]
 #[available_gas(20000000)]
-<<<<<<< HEAD
 fn test_returndatasize() {
     // Given
     let return_data: Array<u8> = array![1, 2, 3, 4, 5];
@@ -88,8 +83,6 @@
 
 #[test]
 #[available_gas(20000000)]
-=======
->>>>>>> 5d88b085
 fn test_calldata_size() {
     // Given
     let mut ctx = setup_execution_context();
@@ -120,36 +113,24 @@
 
 #[test]
 #[available_gas(20000000)]
-<<<<<<< HEAD
-fn test_returndata_copy_type_conversion_error() {
-    // Given
-    let mut ctx = setup_execution_context_with_returndata(array![1, 2, 3, 4, 5]);
-=======
 fn test_codecopy_type_conversion_error() {
     // Given
     let bytecode: Span<u8> = array![1, 2, 3, 4, 5].span();
     let mut ctx = setup_execution_context_with_bytecode(bytecode);
->>>>>>> 5d88b085
-
-    ctx.stack.push(0xFFFFFFFFFFFFFFFFFFFFFFFFFFFFFFFFFFFFFFFFFFFFFFFFFFFFFFFFFFFFFFFF);
-    ctx.stack.push(0xFFFFFFFFFFFFFFFFFFFFFFFFFFFFFFFFFFFFFFFFFFFFFFFFFFFFFFFFFFFFFFFF);
-    ctx.stack.push(0xFFFFFFFFFFFFFFFFFFFFFFFFFFFFFFFFFFFFFFFFFFFFFFFFFFFFFFFFFFFFFFFF);
-
-    // When
-<<<<<<< HEAD
-    let res = ctx.exec_returndatacopy();
-=======
+
+    ctx.stack.push(0xFFFFFFFFFFFFFFFFFFFFFFFFFFFFFFFFFFFFFFFFFFFFFFFFFFFFFFFFFFFFFFFF);
+    ctx.stack.push(0xFFFFFFFFFFFFFFFFFFFFFFFFFFFFFFFFFFFFFFFFFFFFFFFFFFFFFFFFFFFFFFFF);
+    ctx.stack.push(0xFFFFFFFFFFFFFFFFFFFFFFFFFFFFFFFFFFFFFFFFFFFFFFFFFFFFFFFFFFFFFFFF);
+
+    // When
     let res = ctx.exec_codecopy();
->>>>>>> 5d88b085
-
+    
     // Then
     assert(res.is_err(), 'should return error');
     assert(
         res.unwrap_err() == EVMError::TypeConversionError(TYPE_CONVERSION_ERROR),
         'should return ConversionError'
     );
-<<<<<<< HEAD
-=======
 }
 
 #[test]
@@ -216,7 +197,30 @@
 
         i += 1;
     };
->>>>>>> 5d88b085
+}
+
+#[test]
+#[available_gas(20000000)]
+fn test_returndata_copy_type_conversion_error() {
+    // Given
+    let mut ctx = setup_execution_context_with_returndata(array![1, 2, 3, 4, 5]);
+    
+    // Given
+    let bytecode: Span<u8> = array![1, 2, 3, 4, 5].span();
+    let mut ctx = setup_execution_context_with_bytecode(bytecode);
+
+    ctx.stack.push(0xFFFFFFFFFFFFFFFFFFFFFFFFFFFFFFFFFFFFFFFFFFFFFFFFFFFFFFFFFFFFFFFF);
+    ctx.stack.push(0xFFFFFFFFFFFFFFFFFFFFFFFFFFFFFFFFFFFFFFFFFFFFFFFFFFFFFFFFFFFFFFFF);
+    ctx.stack.push(0xFFFFFFFFFFFFFFFFFFFFFFFFFFFFFFFFFFFFFFFFFFFFFFFFFFFFFFFFFFFFFFFF);
+
+    // When
+     let res = ctx.exec_returndatacopy();
+    // Then
+    assert(res.is_err(), 'should return error');
+    assert(
+        res.unwrap_err() == EVMError::TypeConversionError(TYPE_CONVERSION_ERROR),
+        'should return ConversionError'
+    );
 }
 
 #[test]
