--- conflicted
+++ resolved
@@ -1,10 +1,6 @@
 use evm::instructions::EnvironmentInformationTrait;
 use evm::tests::test_utils::{
-<<<<<<< HEAD
-    setup_execution_context, evm_address, callvalue
-=======
     setup_execution_context, setup_execution_context_with_bytecode, evm_address, callvalue
->>>>>>> ac2594ee
 };
 use evm::stack::StackTrait;
 use option::OptionTrait;
@@ -67,21 +63,6 @@
 
 #[test]
 #[available_gas(20000000)]
-<<<<<<< HEAD
-fn test_returndatasize() {
-    // Given
-    let return_data: Array<u8> = array![1, 2, 3, 4, 5];
-    let size = return_data.len();
-    let mut ctx = setup_execution_context();
-    ctx.set_return_data(return_data);
-
-    // When
-    ctx.exec_returndatasize();
-
-    // Then
-    assert(ctx.stack.len() == 1, 'stack should have one element');
-    assert(ctx.stack.pop().unwrap() == size.into(), 'wrong returndatasize');
-=======
 fn test_codesize() {
     // Given
     let bytecode: Span<u8> = array![1, 2, 3, 4, 5].span();
@@ -107,5 +88,21 @@
     // Then
     assert(ctx.stack.len() == 1, 'stack should have one element');
     assert(ctx.stack.peek().unwrap() == 10, 'stack top should be 10');
->>>>>>> ac2594ee
+}
+
+#[test]
+#[available_gas(20000000)]
+fn test_returndatasize() {
+    // Given
+    let return_data: Array<u8> = array![1, 2, 3, 4, 5];
+    let size = return_data.len();
+    let mut ctx = setup_execution_context();
+    ctx.set_return_data(return_data);
+
+    // When
+    ctx.exec_returndatasize();
+
+    // Then
+    assert(ctx.stack.len() == 1, 'stack should have one element');
+    assert(ctx.stack.pop().unwrap() == size.into(), 'wrong returndatasize');
 }