--- conflicted
+++ resolved
@@ -61,7 +61,6 @@
 
 #[test]
 #[available_gas(20000000)]
-<<<<<<< HEAD
 fn test_codesize() {
     // Given
     let bytecode: Span<u8> = array![1,2,3,4,5].span();
@@ -73,7 +72,10 @@
     // Then
     assert(ctx.stack.len() == 1, 'stack should have one element');
     assert(ctx.stack.pop().unwrap() == bytecode.len().into(), 'wrong codesize');
-=======
+}
+
+#[test]
+#[available_gas(20000000)]
 fn test_gasprice() {
     // Given
     let mut ctx = setup_execution_context();
@@ -84,5 +86,4 @@
     // Then
     assert(ctx.stack.len() == 1, 'stack should have one element');
     assert(ctx.stack.peek().unwrap() == 10, 'stack top should be 10');
->>>>>>> 5f672392
 }