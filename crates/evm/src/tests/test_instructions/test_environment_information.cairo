use evm::instructions::EnvironmentInformationTrait;
use evm::tests::test_utils::{setup_execution_context, setup_execution_context_with_bytecode, evm_address, callvalue};
use evm::stack::StackTrait;
use option::OptionTrait;
use starknet::EthAddressIntoFelt252;
use evm::context::{
    ExecutionContext, ExecutionContextTrait, BoxDynamicExecutionContextDestruct, CallContextTrait
};
use utils::helpers::EthAddressIntoU256;

#[test]
#[available_gas(20000000)]
fn test_address_basic() {
    // Given
    let mut ctx = setup_execution_context();

    // When
    ctx.exec_address();

    // Then
    assert(ctx.stack.len() == 1, 'stack should have one element');
    assert(ctx.stack.pop().unwrap() == evm_address().into(), 'should be `evm_address`');
}

#[test]
#[available_gas(20000000)]
#[ignore]
fn test_address_nested_call() { // A (EOA) -(calls)-> B (smart contract) -(calls)-> C (smart contract)
// TODO: Once we have ability to do nested smart contract calls, check that in `C`s context `ADDRESS` should return address `B`
// ref: https://github.com/kkrt-labs/kakarot-ssj/issues/183
}

#[test]
#[available_gas(120000)]
fn test__exec_callvalue() {
    // Given
    let mut ctx = setup_execution_context();

    // When
    ctx.exec_callvalue();

    // Then
    assert(ctx.stack.len() == 1, 'stack should have one element');
    assert(ctx.stack.pop().unwrap() == callvalue(), 'should be `123456789');
}

#[test]
#[available_gas(20000000)]
<<<<<<< HEAD
fn test_codesize() {
    // Given
    let bytecode: Span<u8> = array![1,2,3,4,5].span();
    let mut ctx = setup_execution_context_with_bytecode(bytecode);

    // When
    ctx.exec_codesize();

    // Then
    assert(ctx.stack.len() == 1, 'stack should have one element');
    assert(ctx.stack.pop().unwrap() == bytecode.len().into(), 'wrong codesize');
=======
fn test_calldata_size() {
    // Given
    let mut ctx = setup_execution_context();
    let call_data: Span<u8> = ctx.call_context().call_data();

    // When
    ctx.exec_calldatasize();

    // Then
    assert(ctx.stack.len() == 1, 'stack should have one element');
    assert(ctx.stack.peek().unwrap() == call_data.len().into(), 'stack top is not calldatasize');
>>>>>>> 36c3f37f
}<|MERGE_RESOLUTION|>--- conflicted
+++ resolved
@@ -46,7 +46,21 @@
 
 #[test]
 #[available_gas(20000000)]
-<<<<<<< HEAD
+fn test_calldata_size() {
+    // Given
+    let mut ctx = setup_execution_context();
+    let call_data: Span<u8> = ctx.call_context().call_data();
+
+    // When
+    ctx.exec_calldatasize();
+
+    // Then
+    assert(ctx.stack.len() == 1, 'stack should have one element');
+    assert(ctx.stack.peek().unwrap() == call_data.len().into(), 'stack top is not calldatasize');
+}
+
+#[test]
+#[available_gas(20000000)]
 fn test_codesize() {
     // Given
     let bytecode: Span<u8> = array![1,2,3,4,5].span();
@@ -58,17 +72,4 @@
     // Then
     assert(ctx.stack.len() == 1, 'stack should have one element');
     assert(ctx.stack.pop().unwrap() == bytecode.len().into(), 'wrong codesize');
-=======
-fn test_calldata_size() {
-    // Given
-    let mut ctx = setup_execution_context();
-    let call_data: Span<u8> = ctx.call_context().call_data();
-
-    // When
-    ctx.exec_calldatasize();
-
-    // Then
-    assert(ctx.stack.len() == 1, 'stack should have one element');
-    assert(ctx.stack.peek().unwrap() == call_data.len().into(), 'stack top is not calldatasize');
->>>>>>> 36c3f37f
 }