--- conflicted
+++ resolved
@@ -1,25 +1,16 @@
 use evm::instructions::EnvironmentInformationTrait;
-<<<<<<< HEAD
-use evm::tests::test_utils::{setup_execution_context, setup_execution_context_with_bytecode, evm_address, callvalue};
-=======
 use evm::tests::test_utils::{
     setup_execution_context, setup_execution_context_with_bytecode, evm_address, callvalue
 };
->>>>>>> ac2594ee
 use evm::stack::StackTrait;
 use evm::memory::{InternalMemoryTrait, MemoryTrait};
 use option::OptionTrait;
 use starknet::EthAddressIntoFelt252;
-<<<<<<< HEAD
-use evm::context::{BoxDynamicExecutionContextDestruct, ExecutionContextTrait, CallContextTrait};
 use utils::helpers::{EthAddressIntoU256, u256_to_bytes_array};
 use evm::errors::{EVMError, TYPE_CONVERSION_ERROR};
-=======
 use evm::context::{
     ExecutionContext, ExecutionContextTrait, BoxDynamicExecutionContextDestruct, CallContextTrait
 };
-use utils::helpers::EthAddressIntoU256;
->>>>>>> ac2594ee
 
 #[test]
 #[available_gas(20000000)]
@@ -59,39 +50,20 @@
 
 #[test]
 #[available_gas(20000000)]
-<<<<<<< HEAD
-fn test_codecopy_type_conversion_error() {
+fn test_gasprice() {
     // Given
-    let bytecode: Span<u8> = array![1,2,3,4,5].span();
-    let mut ctx = setup_execution_context_with_bytecode(bytecode);
-
-    ctx.stack.push(0xFFFFFFFFFFFFFFFFFFFFFFFFFFFFFFFFFFFFFFFFFFFFFFFFFFFFFFFFFFFFFFFF);
-    ctx.stack.push(0xFFFFFFFFFFFFFFFFFFFFFFFFFFFFFFFFFFFFFFFFFFFFFFFFFFFFFFFFFFFFFFFF);
-    ctx.stack.push(0xFFFFFFFFFFFFFFFFFFFFFFFFFFFFFFFFFFFFFFFFFFFFFFFFFFFFFFFFFFFFFFFF);
+    let mut ctx = setup_execution_context();
 
     // When
-    let res = ctx.exec_codecopy();
+    ctx.exec_gasprice();
 
     // Then
-    assert(res.is_err(), 'should return error');
-    assert(
-        res.unwrap_err() == EVMError::TypeConversionError(TYPE_CONVERSION_ERROR),
-        'should return ConversionError'
-    );
-}
-
-
-#[test]
-#[available_gas(20000000)]
-fn test_codecopy_basic() {
-    test_codecopy(32, 0, 0);
+    assert(ctx.stack.len() == 1, 'stack should have one element');
+    assert(ctx.stack.peek().unwrap() == 10, 'stack top should be 10');
 }
 
 #[test]
 #[available_gas(20000000)]
-fn test_codecopy_with_offset() {
-    test_codecopy(32, 2, 0);
-=======
 fn test_calldata_size() {
     // Given
     let mut ctx = setup_execution_context();
@@ -118,12 +90,44 @@
     // Then
     assert(ctx.stack.len() == 1, 'stack should have one element');
     assert(ctx.stack.pop().unwrap() == bytecode.len().into(), 'wrong codesize');
->>>>>>> ac2594ee
 }
 
 #[test]
 #[available_gas(20000000)]
-<<<<<<< HEAD
+fn test_codecopy_type_conversion_error() {
+    // Given
+    let bytecode: Span<u8> = array![1,2,3,4,5].span();
+    let mut ctx = setup_execution_context_with_bytecode(bytecode);
+
+    ctx.stack.push(0xFFFFFFFFFFFFFFFFFFFFFFFFFFFFFFFFFFFFFFFFFFFFFFFFFFFFFFFFFFFFFFFF);
+    ctx.stack.push(0xFFFFFFFFFFFFFFFFFFFFFFFFFFFFFFFFFFFFFFFFFFFFFFFFFFFFFFFFFFFFFFFF);
+    ctx.stack.push(0xFFFFFFFFFFFFFFFFFFFFFFFFFFFFFFFFFFFFFFFFFFFFFFFFFFFFFFFFFFFFFFFF);
+
+    // When
+    let res = ctx.exec_codecopy();
+
+    // Then
+    assert(res.is_err(), 'should return error');
+    assert(
+        res.unwrap_err() == EVMError::TypeConversionError(TYPE_CONVERSION_ERROR),
+        'should return ConversionError'
+    );
+}
+
+#[test]
+#[available_gas(20000000)]
+fn test_codecopy_basic() {
+    test_codecopy(32, 0, 0);
+}
+
+#[test]
+#[available_gas(20000000)]
+fn test_codecopy_with_offset() {
+    test_codecopy(32, 2, 0);
+}
+
+#[test]
+#[available_gas(20000000)]
 fn test_codecopy_with_out_of_bound_bytes() {
     test_codecopy(32, 0, 8);
 }
@@ -174,16 +178,4 @@
 
         i += 1;
     };
-=======
-fn test_gasprice() {
-    // Given
-    let mut ctx = setup_execution_context();
-
-    // When
-    ctx.exec_gasprice();
-
-    // Then
-    assert(ctx.stack.len() == 1, 'stack should have one element');
-    assert(ctx.stack.peek().unwrap() == 10, 'stack top should be 10');
->>>>>>> ac2594ee
 }