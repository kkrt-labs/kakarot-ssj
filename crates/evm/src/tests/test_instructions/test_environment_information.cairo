use array::{ArrayTrait};
use evm::context::{BoxDynamicExecutionContextDestruct, ExecutionContextTrait, CallContextTrait};
use evm::instructions::EnvironmentInformationTrait;
<<<<<<< HEAD
use evm::memory::{InternalMemoryTrait, MemoryTrait};
use evm::tests::test_utils::{setup_execution_context, evm_address, callvalue};
=======
use evm::tests::test_utils::{
    setup_execution_context, setup_execution_context_with_bytecode, evm_address, callvalue
};
>>>>>>> 5d88b085
use evm::stack::StackTrait;
use evm::memory::{InternalMemoryTrait, MemoryTrait};
use option::OptionTrait;
use starknet::EthAddressIntoFelt252;
use utils::helpers::{EthAddressIntoU256, u256_to_bytes_array};
use evm::errors::{EVMError, TYPE_CONVERSION_ERROR};
<<<<<<< HEAD
=======
use evm::context::{
    ExecutionContext, ExecutionContextTrait, BoxDynamicExecutionContextDestruct, CallContextTrait
};
>>>>>>> 5d88b085

#[test]
#[available_gas(20000000)]
fn test_address_basic() {
    // Given
    let mut ctx = setup_execution_context();

    // When
    ctx.exec_address();

    // Then
    assert(ctx.stack.len() == 1, 'stack should have one element');
    assert(ctx.stack.pop().unwrap() == evm_address().into(), 'should be `evm_address`');
}

#[test]
#[available_gas(20000000)]
#[ignore]
fn test_address_nested_call() { // A (EOA) -(calls)-> B (smart contract) -(calls)-> C (smart contract)
// TODO: Once we have ability to do nested smart contract calls, check that in `C`s context `ADDRESS` should return address `B`
// ref: https://github.com/kkrt-labs/kakarot-ssj/issues/183
}

#[test]
#[available_gas(120000)]
fn test__exec_callvalue() {
    // Given
    let mut ctx = setup_execution_context();

    // When
    ctx.exec_callvalue();

    // Then
    assert(ctx.stack.len() == 1, 'stack should have one element');
    assert(ctx.stack.pop().unwrap() == callvalue(), 'should be `123456789');
}

#[test]
#[available_gas(20000000)]
<<<<<<< HEAD
fn test_calldata_copy_type_conversion_error() {
    // Given
    let mut ctx = setup_execution_context();

=======
fn test_gasprice() {
    // Given
    let mut ctx = setup_execution_context();

    // When
    ctx.exec_gasprice();

    // Then
    assert(ctx.stack.len() == 1, 'stack should have one element');
    assert(ctx.stack.peek().unwrap() == 10, 'stack top should be 10');
}

#[test]
#[available_gas(20000000)]
fn test_calldata_size() {
    // Given
    let mut ctx = setup_execution_context();
    let call_data: Span<u8> = ctx.call_context().call_data();

    // When
    ctx.exec_calldatasize();

    // Then
    assert(ctx.stack.len() == 1, 'stack should have one element');
    assert(ctx.stack.peek().unwrap() == call_data.len().into(), 'stack top is not calldatasize');
}

#[test]
#[available_gas(20000000)]
fn test_codesize() {
    // Given
    let bytecode: Span<u8> = array![1, 2, 3, 4, 5].span();
    let mut ctx = setup_execution_context_with_bytecode(bytecode);

    // When
    ctx.exec_codesize();

    // Then
    assert(ctx.stack.len() == 1, 'stack should have one element');
    assert(ctx.stack.pop().unwrap() == bytecode.len().into(), 'wrong codesize');
}

#[test]
#[available_gas(20000000)]
fn test_codecopy_type_conversion_error() {
    // Given
    let bytecode: Span<u8> = array![1, 2, 3, 4, 5].span();
    let mut ctx = setup_execution_context_with_bytecode(bytecode);

>>>>>>> 5d88b085
    ctx.stack.push(0xFFFFFFFFFFFFFFFFFFFFFFFFFFFFFFFFFFFFFFFFFFFFFFFFFFFFFFFFFFFFFFFF);
    ctx.stack.push(0xFFFFFFFFFFFFFFFFFFFFFFFFFFFFFFFFFFFFFFFFFFFFFFFFFFFFFFFFFFFFFFFF);
    ctx.stack.push(0xFFFFFFFFFFFFFFFFFFFFFFFFFFFFFFFFFFFFFFFFFFFFFFFFFFFFFFFFFFFFFFFF);

    // When
<<<<<<< HEAD
    let res = ctx.exec_calldatacopy();
=======
    let res = ctx.exec_codecopy();
>>>>>>> 5d88b085

    // Then
    assert(res.is_err(), 'should return error');
    assert(
        res.unwrap_err() == EVMError::TypeConversionError(TYPE_CONVERSION_ERROR),
        'should return ConversionError'
    );
}

<<<<<<< HEAD

#[test]
#[available_gas(20000000)]
fn test_calldata_copy_basic() {
    test_calldata_copy(32, 0, 0);
=======
#[test]
#[available_gas(20000000)]
fn test_codecopy_basic() {
    test_codecopy(32, 0, 0);
>>>>>>> 5d88b085
}

#[test]
#[available_gas(20000000)]
<<<<<<< HEAD
fn test_calldata_copy_with_offset() {
    test_calldata_copy(32, 2, 0);
=======
fn test_codecopy_with_offset() {
    test_codecopy(32, 2, 0);
>>>>>>> 5d88b085
}

#[test]
#[available_gas(20000000)]
<<<<<<< HEAD
fn test_calldata_copy_with_out_of_bound_bytes() {
    test_calldata_copy(32, 0, 8);
}

fn test_calldata_copy(dest_offset: u32, offset: u32, mut size: u32) {
    // Given
    let mut ctx = setup_execution_context();
    let call_data: Span<u8> = ctx.call_context().call_data();

    if (size == 0) {
        size = call_data.len() - offset;
=======
fn test_codecopy_with_out_of_bound_bytes() {
    test_codecopy(32, 0, 8);
}

fn test_codecopy(dest_offset: u32, offset: u32, mut size: u32) {
    // Given
    let bytecode: Span<u8> = array![1, 2, 3, 4, 5].span();
    let mut ctx = setup_execution_context_with_bytecode(bytecode);

    if (size == 0) {
        size = bytecode.len() - offset;
>>>>>>> 5d88b085
    }

    ctx.stack.push(size.into());
    ctx.stack.push(offset.into());
    ctx.stack.push(dest_offset.into());

    ctx
        .memory
        .store(0xFFFFFFFFFFFFFFFFFFFFFFFFFFFFFFFFFFFFFFFFFFFFFFFFFFFFFFFFFFFFFFFF, dest_offset);
    let initial: u256 = ctx.memory.load_internal(dest_offset).into();
    assert(
        initial == 0xFFFFFFFFFFFFFFFFFFFFFFFFFFFFFFFFFFFFFFFFFFFFFFFFFFFFFFFFFFFFFFFF,
        'memory has not been initialized'
    );

    // When
<<<<<<< HEAD
    ctx.exec_calldatacopy();
=======
    ctx.exec_codecopy();
>>>>>>> 5d88b085

    // Then
    assert(ctx.stack.is_empty(), 'stack should be empty');

    let result: u256 = ctx.memory.load_internal(dest_offset).into();
    let mut results: Array<u8> = u256_to_bytes_array(result);

    let mut i = 0;
    loop {
        if (i == size) {
            break;
        }

        // For out of bound bytes, 0s will be copied.
<<<<<<< HEAD
        if (i + offset >= call_data.len()) {
            assert(*results[i] == 0, 'wrong data value');
        } else {
            assert(*results[i] == *call_data[i + offset], 'wrong data value');
=======
        if (i + offset >= bytecode.len()) {
            assert(*results[i] == 0, 'wrong data value');
        } else {
            assert(*results[i] == *bytecode[i + offset], 'wrong data value');
>>>>>>> 5d88b085
        }

        i += 1;
    };
<<<<<<< HEAD
=======
}

#[test]
#[available_gas(20000000)]
fn test_returndatasize() {
    // Given
    let return_data: Array<u8> = array![1, 2, 3, 4, 5];
    let size = return_data.len();
    let mut ctx = setup_execution_context();
    ctx.set_return_data(return_data);

    // When
    ctx.exec_returndatasize();

    // Then
    assert(ctx.stack.len() == 1, 'stack should have one element');
    assert(ctx.stack.pop().unwrap() == size.into(), 'wrong returndatasize');
>>>>>>> 5d88b085
}<|MERGE_RESOLUTION|>--- conflicted
+++ resolved
@@ -1,26 +1,22 @@
 use array::{ArrayTrait};
-use evm::context::{BoxDynamicExecutionContextDestruct, ExecutionContextTrait, CallContextTrait};
 use evm::instructions::EnvironmentInformationTrait;
-<<<<<<< HEAD
 use evm::memory::{InternalMemoryTrait, MemoryTrait};
-use evm::tests::test_utils::{setup_execution_context, evm_address, callvalue};
-=======
 use evm::tests::test_utils::{
     setup_execution_context, setup_execution_context_with_bytecode, evm_address, callvalue
 };
->>>>>>> 5d88b085
 use evm::stack::StackTrait;
 use evm::memory::{InternalMemoryTrait, MemoryTrait};
 use option::OptionTrait;
 use starknet::EthAddressIntoFelt252;
 use utils::helpers::{EthAddressIntoU256, u256_to_bytes_array};
 use evm::errors::{EVMError, TYPE_CONVERSION_ERROR};
-<<<<<<< HEAD
-=======
 use evm::context::{
     ExecutionContext, ExecutionContextTrait, BoxDynamicExecutionContextDestruct, CallContextTrait
 };
->>>>>>> 5d88b085
+
+// *************************************************************************
+// 0x30: ADDRESS
+// *************************************************************************
 
 #[test]
 #[available_gas(20000000)]
@@ -44,6 +40,10 @@
 // ref: https://github.com/kkrt-labs/kakarot-ssj/issues/183
 }
 
+// *************************************************************************
+// 0x34: CALLVALUE
+// *************************************************************************
+
 #[test]
 #[available_gas(120000)]
 fn test__exec_callvalue() {
@@ -58,74 +58,41 @@
     assert(ctx.stack.pop().unwrap() == callvalue(), 'should be `123456789');
 }
 
-#[test]
-#[available_gas(20000000)]
-<<<<<<< HEAD
+// *************************************************************************
+// 0x36: CALLDATASIZE
+// *************************************************************************
+
+#[test]
+#[available_gas(20000000)]
+fn test_calldata_size() {
+    // Given
+    let mut ctx = setup_execution_context();
+    let call_data: Span<u8> = ctx.call_context().call_data();
+
+    // When
+    ctx.exec_calldatasize();
+
+    // Then
+    assert(ctx.stack.len() == 1, 'stack should have one element');
+    assert(ctx.stack.peek().unwrap() == call_data.len().into(), 'stack top is not calldatasize');
+}
+
+// *************************************************************************
+// 0x37: CALLDATACOPY
+// *************************************************************************
+
+#[test]
+#[available_gas(20000000)]
 fn test_calldata_copy_type_conversion_error() {
     // Given
     let mut ctx = setup_execution_context();
 
-=======
-fn test_gasprice() {
-    // Given
-    let mut ctx = setup_execution_context();
-
-    // When
-    ctx.exec_gasprice();
-
-    // Then
-    assert(ctx.stack.len() == 1, 'stack should have one element');
-    assert(ctx.stack.peek().unwrap() == 10, 'stack top should be 10');
-}
-
-#[test]
-#[available_gas(20000000)]
-fn test_calldata_size() {
-    // Given
-    let mut ctx = setup_execution_context();
-    let call_data: Span<u8> = ctx.call_context().call_data();
-
-    // When
-    ctx.exec_calldatasize();
-
-    // Then
-    assert(ctx.stack.len() == 1, 'stack should have one element');
-    assert(ctx.stack.peek().unwrap() == call_data.len().into(), 'stack top is not calldatasize');
-}
-
-#[test]
-#[available_gas(20000000)]
-fn test_codesize() {
-    // Given
-    let bytecode: Span<u8> = array![1, 2, 3, 4, 5].span();
-    let mut ctx = setup_execution_context_with_bytecode(bytecode);
-
-    // When
-    ctx.exec_codesize();
-
-    // Then
-    assert(ctx.stack.len() == 1, 'stack should have one element');
-    assert(ctx.stack.pop().unwrap() == bytecode.len().into(), 'wrong codesize');
-}
-
-#[test]
-#[available_gas(20000000)]
-fn test_codecopy_type_conversion_error() {
-    // Given
-    let bytecode: Span<u8> = array![1, 2, 3, 4, 5].span();
-    let mut ctx = setup_execution_context_with_bytecode(bytecode);
-
->>>>>>> 5d88b085
-    ctx.stack.push(0xFFFFFFFFFFFFFFFFFFFFFFFFFFFFFFFFFFFFFFFFFFFFFFFFFFFFFFFFFFFFFFFF);
-    ctx.stack.push(0xFFFFFFFFFFFFFFFFFFFFFFFFFFFFFFFFFFFFFFFFFFFFFFFFFFFFFFFFFFFFFFFF);
-    ctx.stack.push(0xFFFFFFFFFFFFFFFFFFFFFFFFFFFFFFFFFFFFFFFFFFFFFFFFFFFFFFFFFFFFFFFF);
-
-    // When
-<<<<<<< HEAD
+    ctx.stack.push(0xFFFFFFFFFFFFFFFFFFFFFFFFFFFFFFFFFFFFFFFFFFFFFFFFFFFFFFFFFFFFFFFF);
+    ctx.stack.push(0xFFFFFFFFFFFFFFFFFFFFFFFFFFFFFFFFFFFFFFFFFFFFFFFFFFFFFFFFFFFFFFFF);
+    ctx.stack.push(0xFFFFFFFFFFFFFFFFFFFFFFFFFFFFFFFFFFFFFFFFFFFFFFFFFFFFFFFFFFFFFFFF);
+
+    // When
     let res = ctx.exec_calldatacopy();
-=======
-    let res = ctx.exec_codecopy();
->>>>>>> 5d88b085
 
     // Then
     assert(res.is_err(), 'should return error');
@@ -135,34 +102,20 @@
     );
 }
 
-<<<<<<< HEAD
-
 #[test]
 #[available_gas(20000000)]
 fn test_calldata_copy_basic() {
     test_calldata_copy(32, 0, 0);
-=======
-#[test]
-#[available_gas(20000000)]
-fn test_codecopy_basic() {
-    test_codecopy(32, 0, 0);
->>>>>>> 5d88b085
-}
-
-#[test]
-#[available_gas(20000000)]
-<<<<<<< HEAD
+}
+
+#[test]
+#[available_gas(20000000)]
 fn test_calldata_copy_with_offset() {
     test_calldata_copy(32, 2, 0);
-=======
-fn test_codecopy_with_offset() {
-    test_codecopy(32, 2, 0);
->>>>>>> 5d88b085
-}
-
-#[test]
-#[available_gas(20000000)]
-<<<<<<< HEAD
+}
+
+#[test]
+#[available_gas(20000000)]
 fn test_calldata_copy_with_out_of_bound_bytes() {
     test_calldata_copy(32, 0, 8);
 }
@@ -174,19 +127,6 @@
 
     if (size == 0) {
         size = call_data.len() - offset;
-=======
-fn test_codecopy_with_out_of_bound_bytes() {
-    test_codecopy(32, 0, 8);
-}
-
-fn test_codecopy(dest_offset: u32, offset: u32, mut size: u32) {
-    // Given
-    let bytecode: Span<u8> = array![1, 2, 3, 4, 5].span();
-    let mut ctx = setup_execution_context_with_bytecode(bytecode);
-
-    if (size == 0) {
-        size = bytecode.len() - offset;
->>>>>>> 5d88b085
     }
 
     ctx.stack.push(size.into());
@@ -203,11 +143,7 @@
     );
 
     // When
-<<<<<<< HEAD
     ctx.exec_calldatacopy();
-=======
-    ctx.exec_codecopy();
->>>>>>> 5d88b085
 
     // Then
     assert(ctx.stack.is_empty(), 'stack should be empty');
@@ -222,24 +158,148 @@
         }
 
         // For out of bound bytes, 0s will be copied.
-<<<<<<< HEAD
         if (i + offset >= call_data.len()) {
             assert(*results[i] == 0, 'wrong data value');
         } else {
             assert(*results[i] == *call_data[i + offset], 'wrong data value');
-=======
+        }
+
+        i += 1;
+    };
+}
+
+// *************************************************************************
+// 0x38: CODESIZE
+// *************************************************************************
+
+#[test]
+#[available_gas(20000000)]
+fn test_codesize() {
+    // Given
+    let bytecode: Span<u8> = array![1, 2, 3, 4, 5].span();
+    let mut ctx = setup_execution_context_with_bytecode(bytecode);
+
+    // When
+    ctx.exec_codesize();
+
+    // Then
+    assert(ctx.stack.len() == 1, 'stack should have one element');
+    assert(ctx.stack.pop().unwrap() == bytecode.len().into(), 'wrong codesize');
+}
+
+// *************************************************************************
+// 0x39: CODECOPY
+// *************************************************************************
+
+#[test]
+#[available_gas(20000000)]
+fn test_codecopy_type_conversion_error() {
+    // Given
+    let bytecode: Span<u8> = array![1, 2, 3, 4, 5].span();
+    let mut ctx = setup_execution_context_with_bytecode(bytecode);
+
+    ctx.stack.push(0xFFFFFFFFFFFFFFFFFFFFFFFFFFFFFFFFFFFFFFFFFFFFFFFFFFFFFFFFFFFFFFFF);
+    ctx.stack.push(0xFFFFFFFFFFFFFFFFFFFFFFFFFFFFFFFFFFFFFFFFFFFFFFFFFFFFFFFFFFFFFFFF);
+    ctx.stack.push(0xFFFFFFFFFFFFFFFFFFFFFFFFFFFFFFFFFFFFFFFFFFFFFFFFFFFFFFFFFFFFFFFF);
+
+    // When
+    let res = ctx.exec_codecopy();
+
+    // Then
+    assert(res.is_err(), 'should return error');
+    assert(
+        res.unwrap_err() == EVMError::TypeConversionError(TYPE_CONVERSION_ERROR),
+        'should return ConversionError'
+    );
+}
+
+#[test]
+#[available_gas(20000000)]
+fn test_codecopy_basic() {
+    test_codecopy(32, 0, 0);
+}
+
+#[test]
+#[available_gas(20000000)]
+fn test_codecopy_with_offset() {
+    test_codecopy(32, 2, 0);
+}
+
+#[test]
+#[available_gas(20000000)]
+fn test_codecopy_with_out_of_bound_bytes() {
+    test_codecopy(32, 0, 8);
+}
+
+fn test_codecopy(dest_offset: u32, offset: u32, mut size: u32) {
+    // Given
+    let bytecode: Span<u8> = array![1, 2, 3, 4, 5].span();
+    let mut ctx = setup_execution_context_with_bytecode(bytecode);
+
+    if (size == 0) {
+        size = bytecode.len() - offset;
+    }
+
+    ctx.stack.push(size.into());
+    ctx.stack.push(offset.into());
+    ctx.stack.push(dest_offset.into());
+
+    ctx
+        .memory
+        .store(0xFFFFFFFFFFFFFFFFFFFFFFFFFFFFFFFFFFFFFFFFFFFFFFFFFFFFFFFFFFFFFFFF, dest_offset);
+    let initial: u256 = ctx.memory.load_internal(dest_offset).into();
+    assert(
+        initial == 0xFFFFFFFFFFFFFFFFFFFFFFFFFFFFFFFFFFFFFFFFFFFFFFFFFFFFFFFFFFFFFFFF,
+        'memory has not been initialized'
+    );
+
+    // When
+    ctx.exec_codecopy();
+
+    // Then
+    assert(ctx.stack.is_empty(), 'stack should be empty');
+
+    let result: u256 = ctx.memory.load_internal(dest_offset).into();
+    let mut results: Array<u8> = u256_to_bytes_array(result);
+
+    let mut i = 0;
+    loop {
+        if (i == size) {
+            break;
+        }
+
+        // For out of bound bytes, 0s will be copied.
         if (i + offset >= bytecode.len()) {
             assert(*results[i] == 0, 'wrong data value');
         } else {
             assert(*results[i] == *bytecode[i + offset], 'wrong data value');
->>>>>>> 5d88b085
         }
 
         i += 1;
     };
-<<<<<<< HEAD
-=======
-}
+}
+
+// *************************************************************************
+// 0x3A: GASPRICE
+// *************************************************************************
+
+#[test]
+#[available_gas(20000000)]
+fn test_gasprice() {
+    // Given
+    let mut ctx = setup_execution_context();
+
+    // When
+    ctx.exec_gasprice();
+
+    // Then
+    assert(ctx.stack.len() == 1, 'stack should have one element');
+    assert(ctx.stack.peek().unwrap() == 10, 'stack top should be 10');
+}
+
+// *************************************************************************
+// 0x3D: RETURNDATASIZE
+// *************************************************************************
 
 #[test]
 #[available_gas(20000000)]
@@ -256,5 +316,5 @@
     // Then
     assert(ctx.stack.len() == 1, 'stack should have one element');
     assert(ctx.stack.pop().unwrap() == size.into(), 'wrong returndatasize');
->>>>>>> 5d88b085
-}+}
+
