--- conflicted
+++ resolved
@@ -214,7 +214,6 @@
     assert(result == chain_id, 'stack should have chain id');
 }
 
-<<<<<<< HEAD
 #[test]
 #[available_gas(20000000)]
 fn test_coinbase() {
@@ -228,7 +227,6 @@
     // Then
     assert(machine.stack.len() == 1, 'stack should have one element');
     assert(machine.stack.peek().unwrap() == 0xc012ba5e, 'stack top should be 0xc012ba5e');
-=======
 
 #[test]
 #[available_gas(20000000)]
@@ -242,5 +240,4 @@
     // Then
     let result = machine.stack.peek().unwrap();
     assert(result == 0x00, 'stack top should be zero');
->>>>>>> b1047293
 }