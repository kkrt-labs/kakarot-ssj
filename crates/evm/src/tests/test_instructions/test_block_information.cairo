--- conflicted
+++ resolved
@@ -37,7 +37,6 @@
 
 #[test]
 #[available_gas(20000000)]
-<<<<<<< HEAD
 fn test_gaslimit() {
     // Given
     let mut ctx = setup_execution_context();
@@ -48,7 +47,10 @@
     assert(ctx.stack.len() == 1, 'stack should have one element');
     // This value is set in [setup_execution_context].
     assert(ctx.stack.peek().unwrap() == 1000, 'stack top should be 1000');
-=======
+}
+
+#[test]
+#[available_gas(20000000)]
 fn test_basefee() {
     // Given
     let mut ctx = setup_execution_context();
@@ -58,5 +60,4 @@
     // Then
     assert(ctx.stack.len() == 1, 'stack should have one element');
     assert(ctx.stack.peek().unwrap() == 10, 'stack top should be 0');
->>>>>>> fbfcdd06
 }