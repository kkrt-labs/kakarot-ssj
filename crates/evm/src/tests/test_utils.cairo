--- conflicted
+++ resolved
@@ -7,11 +7,7 @@
 use evm::machine::Machine;
 use starknet::{
     StorageBaseAddress, storage_base_address_from_felt252, contract_address_try_from_felt252,
-<<<<<<< HEAD
     ContractAddress, EthAddress, deploy_syscall, get_contract_address, contract_address_const
-=======
-    ContractAddress, EthAddress, contract_address_const
->>>>>>> c4060fb5
 };
 
 fn starknet_address() -> ContractAddress {
@@ -42,7 +38,7 @@
     123456789
 }
 
-<<<<<<< HEAD
+
 fn deploy_fee() -> u128 {
     0x10
 }
@@ -54,7 +50,7 @@
 fn chain_id() -> u128 {
     'CHAIN_ID'.try_into().unwrap()
 }
-=======
+
 fn kakarot_address() -> ContractAddress {
     let test_kakarot_address: ContractAddress = contract_address_const::<0x777>();
     test_kakarot_address
@@ -64,8 +60,6 @@
     let evm_address: EthAddress = 0xe0a.try_into().unwrap();
     evm_address
 }
-
->>>>>>> c4060fb5
 
 fn setup_call_context() -> CallContext {
     let bytecode: Span<u8> = array![1, 2, 3].span();
