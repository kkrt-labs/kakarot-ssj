--- conflicted
+++ resolved
@@ -42,10 +42,6 @@
     )
 }
 
-<<<<<<< HEAD
-fn setup_execution_context_with_returndata(return_data: Array<u8>) -> ExecutionContext {
-    let call_context = setup_call_context();
-=======
 fn setup_call_context_with_bytecode(bytecode: Span<u8>) -> CallContext {
     let call_data: Span<u8> = array![4, 5, 6].span();
     let value: u256 = 100;
@@ -55,17 +51,26 @@
 
 fn setup_execution_context_with_bytecode(bytecode: Span<u8>) -> ExecutionContext {
     let call_context = setup_call_context_with_bytecode(bytecode);
->>>>>>> bb412f20
     let starknet_address: ContractAddress = starknet_address();
     let evm_address: EthAddress = evm_address();
     let gas_limit: u64 = 1000;
     let gas_price: u64 = 10;
     let read_only: bool = false;
-<<<<<<< HEAD
+    let returned_data = Default::default();
+    
+    ExecutionContextTrait::new(
+        call_context, starknet_address, evm_address, gas_limit, gas_price, returned_data, read_only
+    )
+}
+
+fn setup_execution_context_with_returndata(return_data: Array<u8>) -> ExecutionContext {
+    let call_context = setup_call_context();
+    let starknet_address: ContractAddress = starknet_address();
+    let evm_address: EthAddress = evm_address();
+    let gas_limit: u64 = 1000;
+    let gas_price: u64 = 10;
+    let read_only: bool = false;
     let returned_data = return_data;
-=======
-    let returned_data = Default::default();
->>>>>>> bb412f20
 
     ExecutionContextTrait::new(
         call_context, starknet_address, evm_address, gas_limit, gas_price, returned_data, read_only
