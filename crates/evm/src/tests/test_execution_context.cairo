// Imports, may need adjustments based on actual dependencies and modules
use traits::Into;
use traits::TryInto;
use option::OptionTrait;
use debug::PrintTrait;
use traits::PartialEq;
use array::{ArrayTrait, SpanTrait};
use starknet::{EthAddress, ContractAddress};
use starknet::testing::{set_contract_address, set_caller_address};

use evm::memory::{Memory, MemoryTrait};
use evm::model::Event;
use evm::stack::{Stack, StackTrait};
use evm::context::{CallContext, CallContextTrait, ExecutionContext, ExecutionContextTrait};
//TODO remove import once merged in corelib
use evm::tests::test_utils::{setup_call_context, setup_execution_context, CallContextPartialEq};
use evm::tests::test_utils;
use evm::context::BoxDynamicExecutionContextDestruct;

use test_utils::callvalue;

// TODO remove once no longer required (see https://github.com/starkware-libs/cairo/issues/3863)
#[inline(never)]
fn no_op() {}


#[test]
#[available_gas(1000000)]
fn test_call_context_new() {
    // When
    let bytecode: Span<u8> = array![1, 2, 3].span();
    let calldata: Span<u8> = array![4, 5, 6].span();
    let value: u256 = callvalue();

    let call_ctx = CallContextTrait::new(bytecode, calldata, value);
    // TODO remove once no longer required (see https://github.com/starkware-libs/cairo/issues/3863)
    no_op();

    // Then
    assert(call_ctx.bytecode() == bytecode, 'wrong bytecode');
<<<<<<< HEAD
    assert(call_ctx.call_data() == calldata, 'wrong calldata');
=======
    assert(call_ctx.calldata() == calldata, 'wrong calldata');
>>>>>>> bbf37037
    assert(call_ctx.value() == callvalue(), 'wrong value');
}

#[test]
#[available_gas(500000)]
fn test_execution_context_new() {
    // Given
    let call_context = setup_call_context();
    let program_counter: u32 = 0;
    let stack = StackTrait::new();
    let stopped: bool = false;
    let return_data: Array<u8> = ArrayTrait::new();
    let memory = MemoryTrait::new();
    let gas_used: u64 = 0;
    let gas_limit: u64 = 1000;
    let gas_price: u64 = 10;
    let starknet_address: ContractAddress = 0.try_into().unwrap();
    let evm_address: EthAddress = 0.try_into().unwrap();
    let destroyed_contracts: Array<EthAddress> = Default::default();
    let events: Array<Event> = Default::default();
    let create_addresses: Array<EthAddress> = Default::default();
    let revert_contract_state: Felt252Dict<felt252> = Default::default();
    let reverted: bool = false;
    let read_only: bool = false;

    // When
    let mut execution_context = ExecutionContextTrait::new(
        call_context, starknet_address, evm_address, gas_limit, gas_price, return_data, read_only
    );

    // Then
    let call_context = setup_call_context();
    assert(execution_context.call_context() == call_context, 'wrong call_context');
    assert(execution_context.program_counter == program_counter, 'wrong program_counter');
    assert(execution_context.stack.is_empty(), 'wrong stack');
    assert(execution_context.stopped() == stopped, 'wrong stopped');
    assert(execution_context.return_data() == Default::default().span(), 'wrong return_data');
    assert(execution_context.memory.bytes_len == 0, 'wrong memory');
    assert(execution_context.starknet_address() == starknet_address, 'wrong starknet_address');
    assert(execution_context.evm_address() == evm_address, 'wrong evm_address');
    assert(
        execution_context.destroyed_contracts() == destroyed_contracts.span(),
        'wrong destroyed_contracts'
    );
    assert(execution_context.events().len() == events.len(), 'wrong events');
    assert(
        execution_context.create_addresses() == create_addresses.span(), 'wrong create_addresses'
    );
    // Can't verify that reverted_contract_state is empty as we can't compare dictionaries directly
    // But initializing it using `Default`, it will be empty.
    assert(execution_context.reverted() == reverted, 'wrong reverted');
    assert(execution_context.read_only() == read_only, 'wrong read_only');
}

#[test]
#[available_gas(100000)]
fn test_execution_context_stop_and_revert() {
    // Given
    let mut execution_context = setup_execution_context();

    // When
    execution_context.stop();

    // Then
    assert(execution_context.stopped() == true, 'should be stopped');
}

#[test]
#[available_gas(1000000)]
fn test_execution_context_revert() {
    // Given
    let mut execution_context = setup_execution_context();

    // When
    let revert_reason = array![0, 1, 2, 3].span();
    execution_context.revert(revert_reason);

    // Then
    assert(execution_context.reverted() == true, 'should be reverted');
    assert(execution_context.return_data() == revert_reason, 'wrong revert reason');
}

#[test]
#[available_gas(300000)]
fn test_execution_context_read_code() {
    // Given
    let mut execution_context = setup_execution_context();

    // When
    let len = 2;
    let code = execution_context.read_code(len);

    // Then
    assert(code == array![1, 2].span(), 'wrong code read'); // Compare with expected slice
    assert(execution_context.program_counter == len, 'wrong program counter');
}

#[test]
#[available_gas(300000)]
#[ignore]
fn test_is_leaf() {
    // TODO: finish this test once subcontexts are implemented
    // Given
    let mut execution_context = setup_execution_context();
    // execution_context.calling_context = Default::default();

    // When
    let is_leaf = execution_context.is_leaf();
// Then
// assert(is_leaf == false, 'should not be a leaf');
}

#[test]
#[available_gas(300000)]
#[ignore]
fn test_is_root() {
    // TODO: finish this test once calling_contexts are implemented
    // Given
    let mut execution_context = setup_execution_context();

    // When
    let is_root = execution_context.is_root();
// Then
// assert(is_root == true, 'should not be a leaf');
}

#[test]
#[available_gas(300000)]
fn test_is_caller_eoa() {
    // Given
    let mut execution_context = setup_execution_context();

    // When
    set_caller_address(test_utils::starknet_address());
    let is_eoa = execution_context.is_caller_eoa();

    // Then
    assert(is_eoa == true, 'should be an eoa');

    // When
    set_caller_address(test_utils::zero_address());
    let is_eoa = execution_context.is_caller_eoa();

    // Then
    assert(is_eoa == false, 'should not be an eoa');
}<|MERGE_RESOLUTION|>--- conflicted
+++ resolved
@@ -38,11 +38,7 @@
 
     // Then
     assert(call_ctx.bytecode() == bytecode, 'wrong bytecode');
-<<<<<<< HEAD
-    assert(call_ctx.call_data() == calldata, 'wrong calldata');
-=======
     assert(call_ctx.calldata() == calldata, 'wrong calldata');
->>>>>>> bbf37037
     assert(call_ctx.value() == callvalue(), 'wrong value');
 }
 
