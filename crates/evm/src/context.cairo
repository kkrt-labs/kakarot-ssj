--- conflicted
+++ resolved
@@ -312,12 +312,12 @@
     }
 
     #[inline(always)]
-<<<<<<< HEAD
+    fn child_return_data(self: @ExecutionContext) -> Option<Span<u8>> {
+        *self.child_return_data
+    }
+
+    #[inline(always)]
     fn append_event(ref self: ExecutionContext, event: Event) {
         self.events.append(event);
-=======
-    fn child_return_data(self: @ExecutionContext) -> Option<Span<u8>> {
-        *self.child_return_data
->>>>>>> 3a4603c0
     }
 }