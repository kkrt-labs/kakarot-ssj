--- conflicted
+++ resolved
@@ -80,12 +80,8 @@
     starknet_address: ContractAddress,
     evm_address: EthAddress,
     read_only: bool,
-<<<<<<< HEAD
-    gas_price: u64,
-=======
     gas_limit: u64,
     gas_price: u64
->>>>>>> 743ed6bd
 }
 
 impl DefaultStaticExecutionContext of Default<StaticExecutionContext> {
@@ -96,11 +92,8 @@
             starknet_address: Default::default(),
             evm_address: Default::default(),
             read_only: false,
-<<<<<<< HEAD
-=======
             gas_limit: 0,
->>>>>>> 743ed6bd
-            gas_price: 0,
+            gas_price: 0
         }
     }
 }
@@ -113,18 +106,12 @@
         starknet_address: ContractAddress,
         evm_address: EthAddress,
         read_only: bool,
-<<<<<<< HEAD
-        gas_price: u64
-    ) -> StaticExecutionContext {
-        StaticExecutionContext { call_context, starknet_address, evm_address, read_only, gas_price }
-=======
         gas_limit: u64,
         gas_price: u64
     ) -> StaticExecutionContext {
         StaticExecutionContext {
             call_context, starknet_address, evm_address, read_only, gas_limit, gas_price
         }
->>>>>>> 743ed6bd
     }
 }
 
@@ -217,11 +204,7 @@
         ExecutionContext {
             static_context: BoxTrait::new(
                 StaticExecutionContextTrait::new(
-<<<<<<< HEAD
-                    call_context, starknet_address, evm_address, read_only, gas_price
-=======
                     call_context, starknet_address, evm_address, read_only, gas_limit, gas_price
->>>>>>> 743ed6bd
                 )
             ),
             dynamic_context: BoxTrait::new(DynamicExecutionContextTrait::new(returned_data)),
@@ -331,14 +314,11 @@
     }
 
     #[inline(always)]
-<<<<<<< HEAD
-=======
     fn gas_limit(self: @ExecutionContext) -> u64 {
         (*self.static_context).unbox().gas_limit
     }
 
     #[inline(always)]
->>>>>>> 743ed6bd
     fn gas_price(self: @ExecutionContext) -> u64 {
         (*self.static_context).unbox().gas_price
     }
