use evm::stack::{Stack, StackTrait};
use evm::memory::{Memory, MemoryTrait};
use evm::model::Event;
use debug::PrintTrait;
use array::{ArrayTrait, SpanTrait};
use utils::helpers::{ArrayExtension, ArrayExtensionTrait};
use starknet::{EthAddress, ContractAddress};
use box::BoxTrait;
use nullable::NullableTrait;
use traits::{Into, TryInto, Destruct};
use option::OptionTrait;
use starknet::get_caller_address;

/// The call context.
#[derive(Drop, Copy)]
struct CallContext {
    /// The bytecode to execute.
    bytecode: Span<u8>,
    /// The call data.
    call_data: Span<u8>,
    /// Amount of native token to transfer.
    value: u256,
}


// *************************************************************************
//                              CallContext
// *************************************************************************

// We should not directly access the fields of the call context;
// instead we should use the methods defined in the trait. 
// This is not enforced until there are `pub` and `priv` visibility on struct fields.
trait CallContextTrait {
    fn new(bytecode: Span<u8>, call_data: Span<u8>, value: u256) -> CallContext;
    fn bytecode(self: @CallContext) -> Span<u8>;
    fn call_data(self: @CallContext) -> Span<u8>;
    fn value(self: @CallContext) -> u256;
}

impl CallContextImpl of CallContextTrait {
    #[inline(always)]
    fn new(bytecode: Span<u8>, call_data: Span<u8>, value: u256) -> CallContext {
        CallContext { bytecode, call_data, value, }
    }

    #[inline(always)]
    fn bytecode(self: @CallContext) -> Span<u8> {
        *self.bytecode
    }

    #[inline(always)]
    fn call_data(self: @CallContext) -> Span<u8> {
        *self.call_data
    }

    #[inline(always)]
    fn value(self: @CallContext) -> u256 {
        *self.value
    }
}

impl DefaultCallContextImpl of Default<CallContext> {
    #[inline(always)]
    fn default() -> CallContext {
        CallContext {
            bytecode: Default::default().span(),
            call_data: Default::default().span(),
            value: Default::default(),
        }
    }
}

// *************************************************************************
//                              StaticExecutionContext
// *************************************************************************

#[derive(Drop, Copy)]
struct StaticExecutionContext {
    call_context: CallContext,
    starknet_address: ContractAddress,
    evm_address: EthAddress,
    read_only: bool,
<<<<<<< HEAD
    gas_limit: u64,
=======
    gas_price: u64,
>>>>>>> fbfcdd06
}

impl DefaultStaticExecutionContext of Default<StaticExecutionContext> {
    #[inline(always)]
    fn default() -> StaticExecutionContext {
        StaticExecutionContext {
            call_context: Default::default(),
            starknet_address: Default::default(),
            evm_address: Default::default(),
            read_only: false,
<<<<<<< HEAD
            gas_limit: 0,
=======
            gas_price: 0,
>>>>>>> fbfcdd06
        }
    }
}

#[generate_trait]
impl StaticExecutionContextImpl of StaticExecutionContextTrait {
    #[inline(always)]
    fn new(
        call_context: CallContext,
        starknet_address: ContractAddress,
        evm_address: EthAddress,
        read_only: bool,
<<<<<<< HEAD
        gas_limit: u64
    ) -> StaticExecutionContext {
        StaticExecutionContext { call_context, starknet_address, evm_address, read_only, gas_limit }
=======
        gas_price: u64
    ) -> StaticExecutionContext {
        StaticExecutionContext { call_context, starknet_address, evm_address, read_only, gas_price }
>>>>>>> fbfcdd06
    }
}

// *************************************************************************
//                              DynamicExecutionContext
// *************************************************************************

#[derive(Destruct)]
struct DynamicExecutionContext {
    destroyed_contracts: Array<EthAddress>,
    events: Array<Event>,
    create_addresses: Array<EthAddress>,
    revert_contract_state: Felt252Dict<felt252>,
    return_data: Array<u8>,
    reverted: bool,
    stopped: bool,
}

#[generate_trait]
impl DynamicExecutionContextImpl of DynamicExecutionContextTrait {
    #[inline(always)]
    fn new(return_data: Array<u8>) -> DynamicExecutionContext {
        DynamicExecutionContext {
            destroyed_contracts: Default::default(),
            events: Default::default(),
            create_addresses: Default::default(),
            revert_contract_state: Default::default(),
            return_data,
            reverted: false,
            stopped: false
        }
    }
}

impl DefaultDynamicExecutionContext of Default<DynamicExecutionContext> {
    #[inline(always)]
    fn default() -> DynamicExecutionContext {
        DynamicExecutionContext {
            destroyed_contracts: Default::default(),
            events: Default::default(),
            create_addresses: Default::default(),
            revert_contract_state: Default::default(),
            return_data: Default::default(),
            reverted: false,
            stopped: false,
        }
    }
}

// *************************************************************************
//                              ExecutionContext
// *************************************************************************

/// The execution context.
/// Stores all data relevant to the current execution context.
#[derive(Destruct)]
struct ExecutionContext {
    static_context: Box<StaticExecutionContext>,
    dynamic_context: Box<DynamicExecutionContext>,
    program_counter: u32,
    stack: Stack,
    memory: Memory,
// TODO: refactor using smart pointers
// once compiler supports it
//calling_context: Nullable<ExecutionContext>,
//sub_context: Nullable<ExecutionContext>,
}

impl BoxDynamicExecutionContextDestruct of Destruct<Box<DynamicExecutionContext>> {
    fn destruct(self: Box<DynamicExecutionContext>) nopanic {
        self.unbox().destruct();
    }
}

/// `ExecutionContext` implementation.
#[generate_trait]
impl ExecutionContextImpl of ExecutionContextTrait {
    /// Create a new execution context instance.
    #[inline(always)]
    fn new(
        call_context: CallContext,
        starknet_address: ContractAddress,
        evm_address: EthAddress,
        gas_limit: u64,
        gas_price: u64,
        // calling_context: Nullable<ExecutionContext>,
        returned_data: Array<u8>,
        read_only: bool
    ) -> ExecutionContext {
        ExecutionContext {
            static_context: BoxTrait::new(
                StaticExecutionContextTrait::new(
<<<<<<< HEAD
                    call_context, starknet_address, evm_address, read_only, gas_limit
=======
                    call_context, starknet_address, evm_address, read_only, gas_price
>>>>>>> fbfcdd06
                )
            ),
            dynamic_context: BoxTrait::new(DynamicExecutionContextTrait::new(returned_data)),
            program_counter: 0,
            stack: Default::default(),
            memory: Default::default(),
        // calling_context,
        // sub_context: Default::default(),
        }
    }

    // *************************************************************************
    //                      DynamicExecutionContext getters
    // *************************************************************************

    #[inline(always)]
    fn reverted(ref self: ExecutionContext) -> bool {
        let dyn_ctx = self.dynamic_context.unbox();
        let reverted = dyn_ctx.reverted;
        self.dynamic_context = BoxTrait::new(dyn_ctx);
        reverted
    }

    #[inline(always)]
    fn stopped(ref self: ExecutionContext) -> bool {
        let dyn_ctx = self.dynamic_context.unbox();
        let stopped = dyn_ctx.stopped;
        self.dynamic_context = BoxTrait::new(dyn_ctx);
        stopped
    }

    #[inline(always)]
    fn call_context(self: @ExecutionContext) -> CallContext {
        (*self.static_context).unbox().call_context
    }

    #[inline(always)]
    fn destroyed_contracts(ref self: ExecutionContext) -> Span<EthAddress> {
        let dyn_ctx = self.dynamic_context.unbox();
        let destroyed_contracts = dyn_ctx.destroyed_contracts.span();
        self.dynamic_context = BoxTrait::new(dyn_ctx);
        destroyed_contracts
    }

    #[inline(always)]
    fn events(ref self: ExecutionContext) -> Span<Event> {
        let dyn_ctx = self.dynamic_context.unbox();
        let events = dyn_ctx.events.span();
        self.dynamic_context = BoxTrait::new(dyn_ctx);
        events
    }

    #[inline(always)]
    fn create_addresses(ref self: ExecutionContext) -> Span<EthAddress> {
        let dyn_ctx = self.dynamic_context.unbox();
        let create_addresses = dyn_ctx.create_addresses.span();
        self.dynamic_context = BoxTrait::new(dyn_ctx);
        create_addresses
    }

    #[inline(always)]
    fn return_data(ref self: ExecutionContext) -> Span<u8> {
        let dyn_ctx = self.dynamic_context.unbox();
        let return_data = dyn_ctx.return_data.span();
        self.dynamic_context = BoxTrait::new(dyn_ctx);
        return_data
    }

    /// Stops the current execution context.
    #[inline(always)]
    fn stop(ref self: ExecutionContext) {
        let mut dyn_ctx = self.dynamic_context.unbox();
        dyn_ctx.stopped = true;
        self.dynamic_context = BoxTrait::new(dyn_ctx)
    }

    /// Revert the current execution context.
    /// 
    /// When the execution context is reverted, no more instructions can be executed 
    /// (it is stopped) and contract creation and contract storage writes are 
    /// reverted on its finalization.
    #[inline(always)]
    fn revert(ref self: ExecutionContext, revert_reason: Span<u8>) {
        let mut dyn_ctx = self.dynamic_context.unbox();
        dyn_ctx.reverted = true;
        ArrayExtensionTrait::concat(ref dyn_ctx.return_data, revert_reason);
        self.dynamic_context = BoxTrait::new(dyn_ctx);
    }

    // *************************************************************************
    //                        StaticExecutionContext getters
    // *************************************************************************

    #[inline(always)]
    fn starknet_address(self: @ExecutionContext) -> ContractAddress {
        (*self.static_context).unbox().starknet_address
    }

    #[inline(always)]
    fn evm_address(self: @ExecutionContext) -> EthAddress {
        (*self.static_context).unbox().evm_address
    }

    #[inline(always)]
    fn read_only(self: @ExecutionContext) -> bool {
        (*self.static_context).unbox().read_only
    }

    #[inline(always)]
<<<<<<< HEAD
    fn gas_limit(self: @ExecutionContext) -> u64 {
        (*self.static_context).unbox().gas_limit
=======
    fn gas_price(self: @ExecutionContext) -> u64 {
        (*self.static_context).unbox().gas_price
>>>>>>> fbfcdd06
    }

    // *************************************************************************
    //                          ExecutionContext methods
    // *************************************************************************

    /// Reads and return data from bytecode.
    /// The program counter is incremented accordingly.
    /// 
    /// # Arguments
    /// 
    /// * `self` - The `ExecutionContext` instance to read the data from.
    /// * `len` - The length of the data to read from the bytecode.
    #[inline(always)]
    fn read_code(ref self: ExecutionContext, len: usize) -> Span<u8> {
        // Copy code slice from [pc, pc+len]
        let code = self
            .static_context
            .unbox()
            .call_context
            .bytecode()
            .slice(self.program_counter, len);

        self.program_counter += len;
        code
    }

    /// Returns if starknet contract address is an EOA
    #[inline(always)]
    fn is_caller_eoa(self: @ExecutionContext) -> bool {
        if get_caller_address() == self.starknet_address() {
            return true;
        };
        false
    }

    #[inline(always)]
    fn is_root(self: @ExecutionContext) { //TODO: implement this (returns a bool)
    // self.calling_context.is_null()
    // true
    }
    #[inline(always)]
    fn is_leaf(self: @ExecutionContext) { //TODO implement this(returns a bool)
    // self.sub_context.is_null()
    }

    // TODO: Implement print_debug
    /// Debug print the execution context.
    #[inline(always)]
    fn print_debug(ref self: ExecutionContext) {
        // debug::print_felt252('gas used');
        // self.gas_used.print();
        'print debug'.print();
    }
}

impl DefaultExecutionContext of Default<ExecutionContext> {
    #[inline(always)]
    fn default() -> ExecutionContext {
        ExecutionContext {
            static_context: BoxTrait::new(Default::default()),
            dynamic_context: BoxTrait::new(Default::default()),
            program_counter: 0,
            stack: Default::default(),
            memory: Default::default(),
        // calling_context: Default::default(),
        // sub_context: Default::default(),

        }
    }
}

impl DefaultEthAddress of Default<EthAddress> {
    #[inline(always)]
    fn default() -> EthAddress {
        0.try_into().unwrap()
    }
}

impl DefaultContractAddress of Default<ContractAddress> {
    #[inline(always)]
    fn default() -> ContractAddress {
        0.try_into().unwrap()
    }
}

/// The execution summary.
#[derive(Drop, Copy)]
struct ExecutionSummary {}<|MERGE_RESOLUTION|>--- conflicted
+++ resolved
@@ -80,11 +80,8 @@
     starknet_address: ContractAddress,
     evm_address: EthAddress,
     read_only: bool,
-<<<<<<< HEAD
     gas_limit: u64,
-=======
-    gas_price: u64,
->>>>>>> fbfcdd06
+    gas_price: u64
 }
 
 impl DefaultStaticExecutionContext of Default<StaticExecutionContext> {
@@ -95,11 +92,8 @@
             starknet_address: Default::default(),
             evm_address: Default::default(),
             read_only: false,
-<<<<<<< HEAD
             gas_limit: 0,
-=======
             gas_price: 0,
->>>>>>> fbfcdd06
         }
     }
 }
@@ -112,15 +106,10 @@
         starknet_address: ContractAddress,
         evm_address: EthAddress,
         read_only: bool,
-<<<<<<< HEAD
-        gas_limit: u64
-    ) -> StaticExecutionContext {
-        StaticExecutionContext { call_context, starknet_address, evm_address, read_only, gas_limit }
-=======
+        gas_limit: u64,
         gas_price: u64
     ) -> StaticExecutionContext {
         StaticExecutionContext { call_context, starknet_address, evm_address, read_only, gas_price }
->>>>>>> fbfcdd06
     }
 }
 
@@ -213,11 +202,7 @@
         ExecutionContext {
             static_context: BoxTrait::new(
                 StaticExecutionContextTrait::new(
-<<<<<<< HEAD
-                    call_context, starknet_address, evm_address, read_only, gas_limit
-=======
-                    call_context, starknet_address, evm_address, read_only, gas_price
->>>>>>> fbfcdd06
+                    call_context, starknet_address, evm_address, read_only, gas_limit, gas_price
                 )
             ),
             dynamic_context: BoxTrait::new(DynamicExecutionContextTrait::new(returned_data)),
@@ -327,13 +312,13 @@
     }
 
     #[inline(always)]
-<<<<<<< HEAD
     fn gas_limit(self: @ExecutionContext) -> u64 {
         (*self.static_context).unbox().gas_limit
-=======
+    }
+    
+    #[inline(always)]
     fn gas_price(self: @ExecutionContext) -> u64 {
         (*self.static_context).unbox().gas_price
->>>>>>> fbfcdd06
     }
 
     // *************************************************************************
