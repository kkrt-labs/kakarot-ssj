--- conflicted
+++ resolved
@@ -1,9 +1,6 @@
 //! Stack Memory Storage and Flow Operations.
-
-<<<<<<< HEAD
-// Internal imports
 use evm::context::{
-    ExecutionContext, ExecutionContextTrait, BoxDynamicExecutionContextDestruct
+    ExecutionContext, ExecutionContextTrait, BoxDynamicExecutionContextDestruct, CallContextTrait
 };
 use evm::errors::EVMError;
 use evm::stack::StackTrait;
@@ -12,102 +9,14 @@
 use evm::helpers::U256IntoResultU32;
 
 #[generate_trait]
-impl MemoryOperationsImpl of MemoryOperationsTrait {
-    /// 0x51 - MLOAD operation.
+impl MemoryOperation of MemoryOperationTrait {
+    /// MLOAD operation.
     /// Load word from memory and push to stack.
     fn exec_mload(ref self: ExecutionContext) -> Result<(), EVMError> {
         let popped = self.stack.pop()?;
         let offset: u32 = Into::<u256, Result<u32, EVMError>>::into(popped)?;
         let (result, _) = self.memory.load(offset);
         self.stack.push(result)
-    }
-
-    /// 0x52 - MSTORE operation.
-    /// Save word to memory.
-    /// # Specification: https://www.evm.codes/#52?fork=shanghai
-    fn exec_mstore(ref self: ExecutionContext) -> Result<(), EVMError> {
-        Result::Ok(())
-    }
-
-    /// 0x58 - PC operation
-    /// Get the value of the program counter prior to the increment.
-    /// # Specification: https://www.evm.codes/#58?fork=shanghai
-    fn exec_pc(ref self: ExecutionContext) -> Result<(), EVMError> {
-        Result::Ok(())
-    }
-
-    /// 0x59 - MSIZE operation.
-    /// Get the value of memory size.
-    /// # Specification: https://www.evm.codes/#59?fork=shanghai
-    fn exec_msize(ref self: ExecutionContext) -> Result<(), EVMError> {
-        Result::Ok(())
-    }
-
-    /// 0x56 - JUMP operation
-    /// The JUMP instruction changes the pc counter. 
-    /// The new pc target has to be a JUMPDEST opcode.
-    /// # Specification: https://www.evm.codes/#56?fork=shanghai
-    fn exec_jump(ref self: ExecutionContext) -> Result<(), EVMError> {
-        Result::Ok(())
-    }
-
-    /// 0x57 - JUMPI operation.
-    /// Change the pc counter under a provided certain condition.
-    /// The new pc target has to be a JUMPDEST opcode.
-    /// # Specification: https://www.evm.codes/#57?fork=shanghai
-    fn exec_jumpi(ref self: ExecutionContext) -> Result<(), EVMError> {
-        Result::Ok(())
-    }
-
-    /// 0x5b - JUMPDEST operation
-    /// Serves as a check that JUMP or JUMPI was executed correctly.
-    /// # Specification: https://www.evm.codes/#5b?fork=shanghai
-    fn exec_jumpdest(ref self: ExecutionContext) -> Result<(), EVMError> {
-        Result::Ok(())
-    }
-
-    /// 0x50 - POP operation.
-    /// Pops the first item on the stack (top of the stack).
-    /// # Specification: https://www.evm.codes/#50?fork=shanghai
-    fn exec_pop(ref self: ExecutionContext) -> Result<(), EVMError> {
-        Result::Ok(())
-    }
-
-    /// 0x53 - MSTORE8 operation.
-    /// Save single byte to memory
-    /// # Specification: https://www.evm.codes/#53?fork=shanghai
-    fn exec_mstore8(ref self: ExecutionContext) -> Result<(), EVMError> {
-        Result::Ok(())
-    }
-
-    /// 0x55 - SSTORE operation
-    /// Save 32-byte word to storage.
-    /// # Specification: https://www.evm.codes/#55?fork=shanghai
-    fn exec_sstore(ref self: ExecutionContext) -> Result<(), EVMError> {
-        Result::Ok(())
-    }
-
-    /// 0x54 - SLOAD operation
-    /// Load from storage.
-    /// # Specification: https://www.evm.codes/#54?fork=shanghai
-    fn exec_sload(ref self: ExecutionContext) -> Result<(), EVMError> {
-        Result::Ok(())
-    }
-
-=======
-use evm::context::{
-    ExecutionContext, ExecutionContextTrait, BoxDynamicExecutionContextDestruct, CallContextTrait
-};
-use evm::errors::EVMError;
-use evm::stack::StackTrait;
-
-
-#[generate_trait]
-impl MemoryOperation of MemoryOperationTrait {
-    /// MLOAD operation.
-    /// Load word from memory and push to stack.
-    fn exec_mload(ref self: ExecutionContext) -> Result<(), EVMError> {
-        Result::Ok(())
     }
 
     /// 0x52 - MSTORE operation.
@@ -183,7 +92,6 @@
         Result::Ok(())
     }
 
->>>>>>> e72c0a50
     /// 0x5A - GAS operation
     /// Get the amount of available gas, including the corresponding reduction for the cost of this instruction.
     /// # Specification: https://www.evm.codes/#5a?fork=shanghai
