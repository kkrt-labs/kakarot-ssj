--- conflicted
+++ resolved
@@ -1,92 +1,5 @@
 //! Stack Memory Storage and Flow Operations.
 
-<<<<<<< HEAD
-// Internal imports
-use evm::context::ExecutionContext;
-use evm::context::ExecutionContextTrait;
-use evm::errors::EVMError;
-
-#[generate_trait]
-impl MemoryOperationsImpl of MemoryOperationsTrait {
-    /// 0x51 - MLOAD operation.
-    /// Load word from memory and push to stack.
-    fn exec_mload(ref self: ExecutionContext) -> Result<(), EVMError> {
-        panic_with_felt252('MLOAD not implement yet')
-    }
-
-    /// 0x52 - MSTORE operation.
-    /// Save word to memory.
-    /// # Specification: https://www.evm.codes/#52?fork=shanghai
-    fn exec_mstore(ref self: ExecutionContext) -> Result<(), EVMError> {
-        Result::Ok(())
-    }
-
-    /// 0x58 - PC operation
-    /// Get the value of the program counter prior to the increment.
-    /// # Specification: https://www.evm.codes/#58?fork=shanghai
-    fn exec_pc(ref self: ExecutionContext) -> Result<(), EVMError> {
-        Result::Ok(())
-    }
-
-    /// 0x59 - MSIZE operation.
-    /// Get the value of memory size.
-    /// # Specification: https://www.evm.codes/#59?fork=shanghai
-    fn exec_msize(ref self: ExecutionContext) -> Result<(), EVMError> {
-        Result::Ok(())
-    }
-
-    /// 0x56 - JUMP operation
-    /// The JUMP instruction changes the pc counter. 
-    /// The new pc target has to be a JUMPDEST opcode.
-    /// # Specification: https://www.evm.codes/#56?fork=shanghai
-    fn exec_jump(ref self: ExecutionContext) -> Result<(), EVMError> {
-        Result::Ok(())
-    }
-
-    /// 0x57 - JUMPI operation.
-    /// Change the pc counter under a provided certain condition.
-    /// The new pc target has to be a JUMPDEST opcode.
-    /// # Specification: https://www.evm.codes/#57?fork=shanghai
-    fn exec_jumpi(ref self: ExecutionContext) -> Result<(), EVMError> {
-        Result::Ok(())
-    }
-
-    /// 0x5b - JUMPDEST operation
-    /// Serves as a check that JUMP or JUMPI was executed correctly.
-    /// # Specification: https://www.evm.codes/#5b?fork=shanghai
-    fn exec_jumpdest(ref self: ExecutionContext) -> Result<(), EVMError> {
-        Result::Ok(())
-    }
-
-    /// 0x50 - POP operation.
-    /// Pops the first item on the stack (top of the stack).
-    /// # Specification: https://www.evm.codes/#50?fork=shanghai
-    fn exec_pop(ref self: ExecutionContext) -> Result<(), EVMError> {
-        Result::Ok(())
-    }
-
-    /// 0x53 - MSTORE8 operation.
-    /// Save single byte to memory
-    /// # Specification: https://www.evm.codes/#53?fork=shanghai
-    fn exec_mstore8(ref self: ExecutionContext) -> Result<(), EVMError> {
-        Result::Ok(())
-    }
-
-    /// 0x55 - SSTORE operation
-    /// Save 32-byte word to storage.
-    /// # Specification: https://www.evm.codes/#55?fork=shanghai
-    fn exec_sstore(ref self: ExecutionContext) -> Result<(), EVMError> {
-        Result::Ok(())
-    }
-
-    /// 0x54 - SLOAD operation
-    /// Load from storage.
-    /// # Specification: https://www.evm.codes/#54?fork=shanghai
-    fn exec_sload(ref self: ExecutionContext) -> Result<(), EVMError> {
-        Result::Ok(())
-    }
-
-=======
 use evm::context::{
     ExecutionContext, ExecutionContextTrait, BoxDynamicExecutionContextDestruct, CallContextTrait
 };
@@ -99,7 +12,7 @@
     /// MLOAD operation.
     /// Load word from memory and push to stack.
     fn exec_mload(ref self: ExecutionContext) -> Result<(), EVMError> {
-        Result::Ok(())
+        panic_with_felt252('MLOAD not implement yet')
     }
 
     /// 0x52 - MSTORE operation.
@@ -175,7 +88,6 @@
         Result::Ok(())
     }
 
->>>>>>> c78f75d1
     /// 0x5A - GAS operation
     /// Get the amount of available gas, including the corresponding reduction for the cost of this instruction.
     /// # Specification: https://www.evm.codes/#5a?fork=shanghai
