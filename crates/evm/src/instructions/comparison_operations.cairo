// Internal imports
use evm::context::ExecutionContext;
use evm::context::ExecutionContextTrait;
use evm::stack::StackTrait;
use evm::errors::STACK_UNDERFLOW;
use option::{OptionTrait};
use evm::errors::EVMError;
use result::ResultTrait;
use utils::math::{Exponentiation, Bitwise};
use evm::context::BoxDynamicExecutionContextDestruct;

#[generate_trait]
impl ComparisonAndBitwiseOperations of ComparisonAndBitwiseOperationsTrait {
    /// 0x10 - LT
    /// # Specification: https://www.evm.codes/#10?fork=shanghai
    fn exec_lt(ref self: ExecutionContext) -> Result<(), EVMError> {
        Result::Ok(())
    }

    /// 0x11 - GT
    /// # Specification: https://www.evm.codes/#11?fork=shanghai
    fn exec_gt(ref self: ExecutionContext) -> Result<(), EVMError> {
        let popped = self.stack.pop_n(2)?;
        let a = *popped[0];
        let b = *popped[1];
        let result = if (a > b) {
            1
        } else {
            0
        };
        self.stack.push(result)
    }


    /// 0x12 - SLT
    /// # Specification: https://www.evm.codes/#12?fork=shanghai
    fn exec_slt(ref self: ExecutionContext) -> Result<(), EVMError> {
        Result::Ok(())
    }

    /// 0x13 - SGT
    /// # Specification: https://www.evm.codes/#13?fork=shanghai
    fn exec_sgt(ref self: ExecutionContext) -> Result<(), EVMError> {
        Result::Ok(())
    }


    /// 0x14 - EQ
    /// # Specification: https://www.evm.codes/#14?fork=shanghai
    fn exec_eq(ref self: ExecutionContext) -> Result<(), EVMError> {
        Result::Ok(())
    }

    /// 0x15 - ISZERO
    /// # Specification: https://www.evm.codes/#15?fork=shanghai
    fn exec_iszero(ref self: ExecutionContext) -> Result<(), EVMError> {
        Result::Ok(())
    }

    /// 0x16 - AND
    /// # Specification: https://www.evm.codes/#16?fork=shanghai
    fn exec_and(ref self: ExecutionContext) -> Result<(), EVMError> {
        let popped = self.stack.pop_n(2)?;
        let a = *popped[0];
        let b = *popped[1];
        let result = a & b;
        self.stack.push(result)
    }

    /// 0x17 - OR
    /// # Specification: https://www.evm.codes/#17?fork=shanghai
    fn exec_or(ref self: ExecutionContext) -> Result<(), EVMError> {
        Result::Ok(())
    }

    /// 0x18 - XOR operation
    /// # Specification: https://www.evm.codes/#18?fork=shanghai
    fn exec_xor(ref self: ExecutionContext) -> Result<(), EVMError> {
        let popped = self.stack.pop_n(2)?;
        let a = *popped[0];
        let b = *popped[1];
        let result = a ^ b;
        self.stack.push(result)
    }

    /// 0x19 - NOT
    /// Bitwise NOT operation
    /// # Specification: https://www.evm.codes/#19?fork=shanghai
    fn exec_not(ref self: ExecutionContext) -> Result<(), EVMError> {
        let a = self.stack.pop()?;
        let result = ~a;
        self.stack.push(result)
    }

    /// 0x1A - BYTE
    /// # Specification: https://www.evm.codes/#1a?fork=shanghai
    /// Retrieve single byte located at the byte offset of value, starting from the most significant byte.
    fn exec_byte(ref self: ExecutionContext) -> Result<(), EVMError> {
        let popped = self.stack.pop_n(2)?;
        let i = *popped[0];
        let x = *popped[1];

        /// If the byte offset is out of range, we early return with 0.
        if i > 31 {
            return self.stack.push(0);
        }

        // Right shift value by offset bits and then take the least significant byte by applying modulo 256.
<<<<<<< HEAD
        let result = x.shr((31 - i) * 8) & 0xFF;
        self.stack.push(result)?;
        Result::Ok(())
=======
        let result = (x / 2.pow((31 - i) * 8)) % 256;
        self.stack.push(result)
>>>>>>> 5d88b085
    }

    /// 0x1B - SHL
    /// # Specification: https://www.evm.codes/#1b?fork=shanghai
    fn exec_shl(ref self: ExecutionContext) -> Result<(), EVMError> {
        Result::Ok(())
    }

    /// 0x1C - SHR
    /// # Specification: https://www.evm.codes/#1c?fork=shanghai
    fn exec_shr(ref self: ExecutionContext) -> Result<(), EVMError> {
        Result::Ok(())
    }

    /// 0x1D - SAR
    /// # Specification: https://www.evm.codes/#1d?fork=shanghai
    fn exec_sar(ref self: ExecutionContext) -> Result<(), EVMError> {
        Result::Ok(())
    }
}<|MERGE_RESOLUTION|>--- conflicted
+++ resolved
@@ -106,14 +106,8 @@
         }
 
         // Right shift value by offset bits and then take the least significant byte by applying modulo 256.
-<<<<<<< HEAD
         let result = x.shr((31 - i) * 8) & 0xFF;
-        self.stack.push(result)?;
-        Result::Ok(())
-=======
-        let result = (x / 2.pow((31 - i) * 8)) % 256;
         self.stack.push(result)
->>>>>>> 5d88b085
     }
 
     /// 0x1B - SHL
