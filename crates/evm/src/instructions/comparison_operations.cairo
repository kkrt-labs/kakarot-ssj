// Internal imports
use evm::context::ExecutionContext;
use evm::context::ExecutionContextTrait;
use evm::stack::StackTrait;
use evm::errors::STACK_UNDERFLOW;
use option::{OptionTrait};
use evm::errors::EVMError;
use result::ResultTrait;
<<<<<<< HEAD
use utils::math::{Exponentiation, ExponentiationModulo};
use evm::context::BoxDynamicExecutionContextDestruct;
use integer::{u256_overflow_mul};
=======
use utils::math::{Exponentiation, Bitwise};
use utils::u256_signed_math::{TWO_POW_127, MAX_U256};
use evm::context::BoxDynamicExecutionContextDestruct;
use utils::u256_signed_math::SignedPartialOrd;
use utils::traits::BoolIntoNumeric;
>>>>>>> 1306fd5f

#[generate_trait]
impl ComparisonAndBitwiseOperations of ComparisonAndBitwiseOperationsTrait {
    /// 0x10 - LT
    /// # Specification: https://www.evm.codes/#10?fork=shanghai
    fn exec_lt(ref self: ExecutionContext) -> Result<(), EVMError> {
        Result::Ok(())
    }

    /// 0x11 - GT
    /// # Specification: https://www.evm.codes/#11?fork=shanghai
    fn exec_gt(ref self: ExecutionContext) -> Result<(), EVMError> {
        let popped = self.stack.pop_n(2)?;
        let a = *popped[0];
        let b = *popped[1];
        let result = (a > b).into();
        self.stack.push(result)
    }


    /// 0x12 - SLT
    /// # Specification: https://www.evm.codes/#12?fork=shanghai
    fn exec_slt(ref self: ExecutionContext) -> Result<(), EVMError> {
        let popped = self.stack.pop_n(2)?;
        let a = *popped[0];
        let b = *popped[1];
        let result = a.slt(b).into();
        self.stack.push(result)
    }

    /// 0x13 - SGT
    /// # Specification: https://www.evm.codes/#13?fork=shanghai
    fn exec_sgt(ref self: ExecutionContext) -> Result<(), EVMError> {
        Result::Ok(())
    }


    /// 0x14 - EQ
    /// # Specification: https://www.evm.codes/#14?fork=shanghai
    fn exec_eq(ref self: ExecutionContext) -> Result<(), EVMError> {
        Result::Ok(())
    }

    /// 0x15 - ISZERO
    /// # Specification: https://www.evm.codes/#15?fork=shanghai
    fn exec_iszero(ref self: ExecutionContext) -> Result<(), EVMError> {
        Result::Ok(())
    }

    /// 0x16 - AND
    /// # Specification: https://www.evm.codes/#16?fork=shanghai
    fn exec_and(ref self: ExecutionContext) -> Result<(), EVMError> {
        let popped = self.stack.pop_n(2)?;
        let a = *popped[0];
        let b = *popped[1];
        let result = a & b;
        self.stack.push(result)
    }

    /// 0x17 - OR
    /// # Specification: https://www.evm.codes/#17?fork=shanghai
    fn exec_or(ref self: ExecutionContext) -> Result<(), EVMError> {
        Result::Ok(())
    }

    /// 0x18 - XOR operation
    /// # Specification: https://www.evm.codes/#18?fork=shanghai
    fn exec_xor(ref self: ExecutionContext) -> Result<(), EVMError> {
        let popped = self.stack.pop_n(2)?;
        let a = *popped[0];
        let b = *popped[1];
        let result = a ^ b;
        self.stack.push(result)
    }

    /// 0x19 - NOT
    /// Bitwise NOT operation
    /// # Specification: https://www.evm.codes/#19?fork=shanghai
    fn exec_not(ref self: ExecutionContext) -> Result<(), EVMError> {
        let a = self.stack.pop()?;
        let result = ~a;
        self.stack.push(result)
    }

    /// 0x1A - BYTE
    /// # Specification: https://www.evm.codes/#1a?fork=shanghai
    /// Retrieve single byte located at the byte offset of value, starting from the most significant byte.
    fn exec_byte(ref self: ExecutionContext) -> Result<(), EVMError> {
        let popped = self.stack.pop_n(2)?;
        let i = *popped[0];
        let x = *popped[1];

        /// If the byte offset is out of range, we early return with 0.
        if i > 31 {
            return self.stack.push(0);
        }

        // Right shift value by offset bits and then take the least significant byte by applying modulo 256.
        let result = x.shr((31 - i) * 8) & 0xFF;
        self.stack.push(result)
    }

    /// 0x1B - SHL
    /// # Specification: https://www.evm.codes/#1b?fork=shanghai
    fn exec_shl(ref self: ExecutionContext) -> Result<(), EVMError> {
        let popped = self.stack.pop_n(2)?;
        let shift = *popped[0];
        let val = *popped[1];

        // if shift is bigger than 255 return 0
        if shift > 255 {
            return self.stack.push(0);
        }

        let (shifted, _) = u256_overflow_mul(val, 2.pow_mod(shift));
        self.stack.push(shifted)
    }

    /// 0x1C - SHR
    /// # Specification: https://www.evm.codes/#1c?fork=shanghai
    fn exec_shr(ref self: ExecutionContext) -> Result<(), EVMError> {
        let popped = self.stack.pop_n(2)?;
        let shift = *popped[0];
        let value = *popped[1];

        let result = value.wrapping_shr(shift);
        self.stack.push(result)
    }

    /// 0x1D - SAR
    /// # Specification: https://www.evm.codes/#1d?fork=shanghai
    fn exec_sar(ref self: ExecutionContext) -> Result<(), EVMError> {
        let popped = self.stack.pop_n(2)?;
        let shift = *popped[0];
        let value: u256 = *popped[1];

        // Checks the MSB bit sign for a 256-bit integer
        let positive = value.high < TWO_POW_127;
        let sign = if positive {
            // If sign is positive, set it to 0.
            0
        } else {
            // If sign is negative, set the number to -1.
            MAX_U256
        };

        if (shift > 256) {
            self.stack.push(sign)
        } else {
            // XORing with sign before and after the shift propagates the sign bit of the operation
            let result = (sign ^ value).shr(shift) ^ sign;
            self.stack.push(result)
        }
    }
}<|MERGE_RESOLUTION|>--- conflicted
+++ resolved
@@ -6,17 +6,11 @@
 use option::{OptionTrait};
 use evm::errors::EVMError;
 use result::ResultTrait;
-<<<<<<< HEAD
-use utils::math::{Exponentiation, ExponentiationModulo};
-use evm::context::BoxDynamicExecutionContextDestruct;
-use integer::{u256_overflow_mul};
-=======
 use utils::math::{Exponentiation, Bitwise};
 use utils::u256_signed_math::{TWO_POW_127, MAX_U256};
 use evm::context::BoxDynamicExecutionContextDestruct;
 use utils::u256_signed_math::SignedPartialOrd;
 use utils::traits::BoolIntoNumeric;
->>>>>>> 1306fd5f
 
 #[generate_trait]
 impl ComparisonAndBitwiseOperations of ComparisonAndBitwiseOperationsTrait {
@@ -131,8 +125,8 @@
             return self.stack.push(0);
         }
 
-        let (shifted, _) = u256_overflow_mul(val, 2.pow_mod(shift));
-        self.stack.push(shifted)
+        let result = val.wrapping_shl(shift);
+        self.stack.push(result)
     }
 
     /// 0x1C - SHR
