--- conflicted
+++ resolved
@@ -1,7 +1,6 @@
 //! Logging Operations.
 
 // Internal imports
-<<<<<<< HEAD
 use evm::context::ExecutionContext;
 use evm::errors::EVMError;
 
@@ -14,31 +13,12 @@
         internal::exec_log_i(ref self, 0)
     }
 
-
     /// 0xA1 - LOG1 
     /// Append log record with one topic.
     /// # Specification: https://www.evm.codes/#a1?fork=shanghai
     fn exec_log1(ref self: ExecutionContext) -> Result<(), EVMError> {
         internal::exec_log_i(ref self, 1)
     }
-=======
-use evm::machine::Machine;
-
-mod internal {
-    use evm::machine::Machine;
-
-    /// Generic logging operation.
-    /// Append log record with n topics.
-    fn exec_log_i(ref machine: Machine, topics_len: u8) {}
-}
-
-/// 0xA0 - LOG0 operation
-/// Append log record with no topic.
-/// # Specification: https://www.evm.codes/#a0?fork=shanghai
-fn exec_log0(ref machine: Machine) {
-    internal::exec_log_i(ref machine, 0);
-}
->>>>>>> 9c220dd7
 
     /// 0xA2 - LOG2 
     /// Append log record with two topics.
@@ -47,7 +27,6 @@
         internal::exec_log_i(ref self, 2)
     }
 
-<<<<<<< HEAD
     /// 0xA3 - LOG3 
     /// Append log record with three topics.
     /// # Specification: https://www.evm.codes/#a3?fork=shanghai
@@ -98,32 +77,4 @@
 
         Result::Ok(())
     }
-=======
-/// 0xA1 - LOG1
-/// Append log record with one topic.
-/// # Specification: https://www.evm.codes/#a1?fork=shanghai
-fn exec_log1(ref machine: Machine) {
-    internal::exec_log_i(ref machine, 1);
-}
-
-/// 0xA2 - LOG2
-/// Append log record with two topics.
-/// # Specification: https://www.evm.codes/#a2?fork=shanghai
-fn exec_log2(ref machine: Machine) {
-    internal::exec_log_i(ref machine, 2);
-}
-
-/// 0xA3 - LOG3
-/// Append log record with three topics.
-/// # Specification: https://www.evm.codes/#a3?fork=shanghai
-fn exec_log3(ref machine: Machine) {
-    internal::exec_log_i(ref machine, 3);
-}
-
-/// 0xA4 - LOG4
-/// Append log record with 4 topics.
-/// # Specification: https://www.evm.codes/#a4?fork=shanghai
-fn exec_log4(ref machine: Machine) {
-    internal::exec_log_i(ref machine, 4);
->>>>>>> 9c220dd7
 }