//! Logging Operations.

// Internal imports
<<<<<<< HEAD
use evm::context::ExecutionContext;
use evm::errors::EVMError;

#[generate_trait]
impl LoggingOperations of LoggingOperationsTrait {
    /// 0xA0 - LOG0 operation
    /// Append log record with no topic.
    /// # Specification: https://www.evm.codes/#a0?fork=shanghai
    fn exec_log0(ref self: ExecutionContext) -> Result<(), EVMError> {
        internal::exec_log_i(ref self, 0)
    }
=======
use evm::context::{ExecutionContextTrait, ExecutionContext};

mod internal {
    use evm::context::{ExecutionContextTrait, ExecutionContext};
>>>>>>> bdf39102


    /// 0xA1 - LOG1 
    /// Append log record with one topic.
    /// # Specification: https://www.evm.codes/#a1?fork=shanghai
    fn exec_log1(ref self: ExecutionContext) -> Result<(), EVMError> {
        internal::exec_log_i(ref self, 1)
    }

    /// 0xA2 - LOG2 
    /// Append log record with two topics.
    /// # Specification: https://www.evm.codes/#a2?fork=shanghai
    fn exec_log2(ref self: ExecutionContext) -> Result<(), EVMError> {
        internal::exec_log_i(ref self, 2)
    }

<<<<<<< HEAD
    /// 0xA3 - LOG3 
    /// Append log record with three topics.
    /// # Specification: https://www.evm.codes/#a3?fork=shanghai
    fn exec_log3(ref self: ExecutionContext) -> Result<(), EVMError> {
        internal::exec_log_i(ref self, 3)
    }

    /// 0xA4 - LOG4 
    /// Append log record with four topics.
    /// # Specification: https://www.evm.codes/#a4?fork=shanghai
    fn exec_log4(ref self: ExecutionContext) -> Result<(), EVMError> {
        internal::exec_log_i(ref self, 4)
    }
}

mod internal {
    use evm::context::{ExecutionContext, ExecutionContextTrait, BoxDynamicExecutionContextDestruct};
    use evm::stack::StackTrait;
    use evm::memory::MemoryTrait;
    use evm::model::Event;
    use evm::errors::{EVMError, STATE_MODIFICATION_ERROR};
    use evm::helpers::U256IntoResultU32;
    use utils::helpers::u256_to_bytes_array;
    use utils::helpers::ArrayExtensionTrait;
    use array::ArrayTrait;

    /// This generic function will store a new event in the dynamic context
    /// using topics popped from the stack and data from the memory.
    ///
    /// # Arguments
    ///
    /// * `self` - The context to which the event will be added
    /// * `topics_len` - The amount of topics to pop from the stack
    fn exec_log_i(ref self: ExecutionContext, topics_len: u8) -> Result<(), EVMError> {
        // Revert if the transaction is in a read only context
        if self.read_only() {
            return Result::Err(EVMError::StateModificationError(STATE_MODIFICATION_ERROR));
        }

        let popped = self.stack.pop_n(2 + topics_len.into())?;
        let offset: u32 = Into::<u256, Result<u32, EVMError>>::into(*popped[0])?;
        let size: u32 = Into::<u256, Result<u32, EVMError>>::into(*popped[1])?;

        // Feed topics array for the new event
        let mut topics: Array<u256> = Default::default();
        ArrayExtensionTrait::concat(ref topics, popped.span().slice(2, popped.len() - 2));

        // Feed data array for the new event
        let mut data: Array<felt252> = Default::default();
        load_data_from_memory(ref self, ref data, size, offset);

        // Create and store the new event in the dynamic context
        store_event_in_dyn_context(ref self, topics, data);

        Result::Ok(())
    }

    /// This function will store a new event in the dynamic context
    /// using given topics and data.
    /// The dynamic context has to be recreated to be modified.
    ///
    /// # Arguments
    ///
    /// * `self` - The context to which the event will be added
    /// * `topics` - Topics of the event
    /// * `data` - Data of the event
    fn store_event_in_dyn_context(
        ref self: ExecutionContext, topics: Array<u256>, data: Array<felt252>
    ) {
        let event: Event = Event { keys: topics, data };
        let mut dyn_ctx = self.dynamic_context.unbox();
        dyn_ctx.events.append(event);
        self.dynamic_context = BoxTrait::new(dyn_ctx);
    }

    /// Generic logging operation.
    /// Append log record with n topics.
    fn load_data_from_memory(
        ref self: ExecutionContext, ref data_array: Array<felt252>, size: u32, offset: u32
    ) -> Result<(), EVMError> {
        let mut i = 0;
        loop {
            if 31 + i > size {
                if i != size {
                    let (mut loaded, _) = self.memory.load(offset + i);
                    let mut chunk: Array<u8> = u256_to_bytes_array(loaded);
                    let mut last_elem = 0;
                    let mut j = 0;
                    loop {
                        if j + i == size {
                            break;
                        }
                        last_elem *= 256;
                        last_elem += (*chunk[j]).into();
                        j += 1;
                    };
                    data_array.append(last_elem);
                }
                break;
            };
            let (mut loaded, _) = self.memory.load(offset + i);
            loaded /= 256;
            data_array.append(loaded.try_into().unwrap());
            i += 31;
        };
        Result::Ok(())
    }
=======
/// 0xA1 - LOG1
/// Append log record with one topic.
/// # Specification: https://www.evm.codes/#a1?fork=shanghai
fn exec_log1(ref context: ExecutionContext) {
    internal::exec_log_i(ref context, 1);
}

/// 0xA2 - LOG2
/// Append log record with two topics.
/// # Specification: https://www.evm.codes/#a2?fork=shanghai
fn exec_log2(ref context: ExecutionContext) {
    internal::exec_log_i(ref context, 2);
}

/// 0xA3 - LOG3
/// Append log record with three topics.
/// # Specification: https://www.evm.codes/#a3?fork=shanghai
fn exec_log3(ref context: ExecutionContext) {
    internal::exec_log_i(ref context, 3);
}

/// 0xA4 - LOG4
/// Append log record with 4 topics.
/// # Specification: https://www.evm.codes/#a4?fork=shanghai
fn exec_log4(ref context: ExecutionContext) {
    internal::exec_log_i(ref context, 4);
>>>>>>> bdf39102
}<|MERGE_RESOLUTION|>--- conflicted
+++ resolved
@@ -1,7 +1,6 @@
 //! Logging Operations.
 
 // Internal imports
-<<<<<<< HEAD
 use evm::context::ExecutionContext;
 use evm::errors::EVMError;
 
@@ -13,12 +12,6 @@
     fn exec_log0(ref self: ExecutionContext) -> Result<(), EVMError> {
         internal::exec_log_i(ref self, 0)
     }
-=======
-use evm::context::{ExecutionContextTrait, ExecutionContext};
-
-mod internal {
-    use evm::context::{ExecutionContextTrait, ExecutionContext};
->>>>>>> bdf39102
 
 
     /// 0xA1 - LOG1 
@@ -35,7 +28,6 @@
         internal::exec_log_i(ref self, 2)
     }
 
-<<<<<<< HEAD
     /// 0xA3 - LOG3 
     /// Append log record with three topics.
     /// # Specification: https://www.evm.codes/#a3?fork=shanghai
@@ -111,8 +103,16 @@
         self.dynamic_context = BoxTrait::new(dyn_ctx);
     }
 
-    /// Generic logging operation.
-    /// Append log record with n topics.
+
+    /// This function will load data from the memory by 32Bytes
+    /// using given topics and data.
+    /// The dynamic context has to be recreated to be modified.
+    ///
+    /// # Arguments
+    ///
+    /// * `self` - The context to which the event will be added
+    /// * `topics` - Topics of the event
+    /// * `data` - Data of the event
     fn load_data_from_memory(
         ref self: ExecutionContext, ref data_array: Array<felt252>, size: u32, offset: u32
     ) -> Result<(), EVMError> {
@@ -120,7 +120,7 @@
         loop {
             if 31 + i > size {
                 if i != size {
-                    let (mut loaded, _) = self.memory.load(offset + i);
+                    let loaded = self.memory.load(offset + i);
                     let mut chunk: Array<u8> = u256_to_bytes_array(loaded);
                     let mut last_elem = 0;
                     let mut j = 0;
@@ -136,39 +136,11 @@
                 }
                 break;
             };
-            let (mut loaded, _) = self.memory.load(offset + i);
+            let mut loaded = self.memory.load(offset + i);
             loaded /= 256;
             data_array.append(loaded.try_into().unwrap());
             i += 31;
         };
         Result::Ok(())
     }
-=======
-/// 0xA1 - LOG1
-/// Append log record with one topic.
-/// # Specification: https://www.evm.codes/#a1?fork=shanghai
-fn exec_log1(ref context: ExecutionContext) {
-    internal::exec_log_i(ref context, 1);
-}
-
-/// 0xA2 - LOG2
-/// Append log record with two topics.
-/// # Specification: https://www.evm.codes/#a2?fork=shanghai
-fn exec_log2(ref context: ExecutionContext) {
-    internal::exec_log_i(ref context, 2);
-}
-
-/// 0xA3 - LOG3
-/// Append log record with three topics.
-/// # Specification: https://www.evm.codes/#a3?fork=shanghai
-fn exec_log3(ref context: ExecutionContext) {
-    internal::exec_log_i(ref context, 3);
-}
-
-/// 0xA4 - LOG4
-/// Append log record with 4 topics.
-/// # Specification: https://www.evm.codes/#a4?fork=shanghai
-fn exec_log4(ref context: ExecutionContext) {
-    internal::exec_log_i(ref context, 4);
->>>>>>> bdf39102
 }