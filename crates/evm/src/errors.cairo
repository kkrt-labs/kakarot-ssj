// STACK
const STACK_OVERFLOW: felt252 = 'KKT: StackOverflow';
const STACK_UNDERFLOW: felt252 = 'KKT: StackUnderflow';

// INSTRUCTIONS
const PC_OUT_OF_BOUNDS: felt252 = 'KKT: pc >= bytecode length';

// TYPE CONVERSION
const TYPE_CONVERSION_ERROR: felt252 = 'KKT: type conversion error';

// RETURNDATA
const RETURNDATA_OUT_OF_BOUNDS_ERROR: felt252 = 'KKT: ReturnDataOutOfBounds';

// JUMP
const INVALID_DESTINATION: felt252 = 'KKT: invalid JUMP destination';

// EVM STATE
const STATE_MODIFICATION_ERROR: felt252 = 'KKT: StateModificationError';

#[derive(Drop, Copy, PartialEq)]
enum EVMError {
    StackError: felt252,
    InvalidProgramCounter: felt252,
    TypeConversionError: felt252,
    ReturnDataError: felt252,
    JumpError: felt252,
<<<<<<< HEAD
    StateModificationError: felt252
=======
    NotImplemented,
>>>>>>> 9c220dd7
}


impl EVMErrorIntoU256 of Into<EVMError, u256> {
    fn into(self: EVMError) -> u256 {
        match self {
            EVMError::StackError(error_message) => error_message.into(),
            EVMError::InvalidProgramCounter(error_message) => error_message.into(),
            EVMError::TypeConversionError(error_message) => error_message.into(),
            EVMError::ReturnDataError(error_message) => error_message.into(),
            EVMError::JumpError(error_message) => error_message.into(),
<<<<<<< HEAD
            EVMError::StateModificationError(error_message) => error_message.into(),
=======
            EVMError::NotImplemented => 'NotImplemented'.into(),
>>>>>>> 9c220dd7
        }
    }
}<|MERGE_RESOLUTION|>--- conflicted
+++ resolved
@@ -24,11 +24,8 @@
     TypeConversionError: felt252,
     ReturnDataError: felt252,
     JumpError: felt252,
-<<<<<<< HEAD
+    NotImplemented,
     StateModificationError: felt252
-=======
-    NotImplemented,
->>>>>>> 9c220dd7
 }
 
 
@@ -40,11 +37,8 @@
             EVMError::TypeConversionError(error_message) => error_message.into(),
             EVMError::ReturnDataError(error_message) => error_message.into(),
             EVMError::JumpError(error_message) => error_message.into(),
-<<<<<<< HEAD
+            EVMError::NotImplemented => 'NotImplemented'.into(),
             EVMError::StateModificationError(error_message) => error_message.into(),
-=======
-            EVMError::NotImplemented => 'NotImplemented'.into(),
->>>>>>> 9c220dd7
         }
     }
 }