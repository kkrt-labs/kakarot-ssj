use debug::PrintTrait;
use starknet::{EthAddress, EthAddressIntoFelt252};
use cmp::min;
<<<<<<< HEAD
use utils::constants;
use keccak::u128_split;
=======
use utils::constants::{
    POW_256_0_U256, POW_256_1_U256, POW_256_2_U256, POW_256_3_U256, POW_256_4_U256, POW_256_5_U256,
    POW_256_6_U256, POW_256_7_U256, POW_256_8_U256, POW_256_9_U256, POW_256_10_U256,
    POW_256_11_U256, POW_256_12_U256, POW_256_13_U256, POW_256_14_U256, POW_256_15_U256,
    POW_256_16_U256,
};
>>>>>>> 25a093c8


/// Ceils a number of bits to the next word (32 bytes)
///
/// # Arguments
/// * `bytes_len` - The number of bits to ceil
///
/// # Returns
/// The number of bytes that are needed to store `bytes_len` bits in 32-bytes words.
///
/// # Examples
/// ceil_bytes_len_to_next_32_bytes_word(2) = 32
/// ceil_bytes_len_to_next_32_bytes_word(34) = 64
fn ceil_bytes_len_to_next_32_bytes_word(bytes_len: usize) -> usize {
    let q = (bytes_len + 31) / 32;
    return q * 32;
}

/// Computes 256 ** (16 - i) for 0 <= i <= 16.
fn pow256_rev(i: usize) -> u256 {
    if (i > 16) {
        panic_with_felt252('pow256_rev: i > 16');
    }

    if i == 0 {
        return POW_256_16_U256;
    } else if i == 1 {
        return POW_256_15_U256;
    } else if i == 2 {
        return POW_256_14_U256;
    } else if i == 3 {
        return POW_256_13_U256;
    } else if i == 4 {
        return POW_256_12_U256;
    } else if i == 5 {
        return POW_256_11_U256;
    } else if i == 6 {
        return POW_256_10_U256;
    } else if i == 7 {
        return POW_256_9_U256;
    } else if i == 8 {
        return POW_256_8_U256;
    } else if i == 9 {
        return POW_256_7_U256;
    } else if i == 10 {
        return POW_256_6_U256;
    } else if i == 11 {
        return POW_256_5_U256;
    } else if i == 12 {
        return POW_256_4_U256;
    } else if i == 13 {
        return POW_256_3_U256;
    } else if i == 14 {
        return POW_256_2_U256;
    } else if i == 15 {
        return POW_256_1_U256;
    } else {
        return POW_256_0_U256;
    }
}


/// Splits a u256 into `len` bytes, big-endian, and appends the result to `dst`.
fn split_word(mut value: u256, mut len: usize, ref dst: Array<u8>) {
    let little_endian = split_word_little(value, len);
    let big_endian = ArrayExtensionTrait::reverse(little_endian.span());
    ArrayExtensionTrait::concat(ref dst, big_endian.span());
}

fn split_u128_little(ref dest: Array<u8>, mut value: u128, mut len: usize) {
    loop {
        if len == 0 {
            assert(value == 0, 'split_words:value not 0');
            break;
        }
        dest.append((value % 256).try_into().unwrap());
        value /= 256;
        len -= 1;
    }
}

/// Splits a u256 into `len` bytes, little-endian, and returns the bytes array.
fn split_word_little(mut value: u256, mut len: usize) -> Array<u8> {
    let mut dst: Array<u8> = ArrayTrait::new();
    let low_len = min(len, 16);
    split_u128_little(ref dst, value.low, low_len);
    let high_len = min(len - low_len, 16);
    split_u128_little(ref dst, value.high, high_len);
    dst
}

/// Splits a u256 into 16 bytes, big-endien, and appends the result to `dst`.
fn split_word_128(value: u256, ref dst: Array<u8>) {
    split_word(value, 16, ref dst)
}

/// Splits a u256 into 4 little endian u64.
/// Returns §(high_high, high_low),(low_high, low_low))
fn split_u256_into_u64_little(value: u256) -> ((u64, u64), (u64, u64)) {
    let mut to_split = value;
    to_split.low = integer::u128_byte_reverse(to_split.low);
    to_split.high = integer::u128_byte_reverse(to_split.high);

    (u128_split(to_split.high), u128_split(to_split.low))
}

/// Reverse the bytes of an u256
fn u256_bytes_reverse(value: u256) -> u256 {
    let mut reversed: u256 = 0;
    reversed.high = integer::u128_byte_reverse(value.low);
    reversed.low = integer::u128_byte_reverse(value.high);

    reversed
}


/// Loads a sequence of bytes into a single u256 in big-endian
///
/// # Arguments
/// * `len` - The number of bytes to load
/// * `words` - The bytes to load
///
/// # Returns
/// The packed u256
fn load_word(mut len: usize, words: Span<u8>) -> u256 {
    if len == 0 {
        return 0;
    }

    let mut current: u256 = 0;
    let mut counter = 0;

    loop {
        if len == 0 {
            break ();
        }
        let loaded: u8 = *words[counter];
        let tmp = current * 256;
        current = tmp + loaded.into();
        len -= 1;
        counter += 1;
    };

    current
}

/// Converts a u256 to a bytes array represented by an array of u8 values.
///
/// # Arguments
/// * `value` - The value to convert
///
/// # Returns
/// The bytes array representation of the value.
fn u256_to_bytes_array(mut value: u256) -> Array<u8> {
    let mut counter = 0;
    let mut bytes_arr: Array<u8> = ArrayTrait::new();
    // low part
    loop {
        if counter == 16 {
            break ();
        }
        bytes_arr.append((value.low & 0xFF).try_into().unwrap());
        value.low /= 256;
        counter += 1;
    };

    let mut counter = 0;
    // high part
    loop {
        if counter == 16 {
            break ();
        }
        bytes_arr.append((value.high & 0xFF).try_into().unwrap());
        value.high /= 256;
        counter += 1;
    };

    // Reverse the array as memory is arranged in big endian order.
    let mut counter = bytes_arr.len();
    let mut bytes_arr_reversed: Array<u8> = ArrayTrait::new();
    loop {
        if counter == 0 {
            break ();
        }
        bytes_arr_reversed.append(*bytes_arr[counter - 1]);
        counter -= 1;
    };
    bytes_arr_reversed
}

#[generate_trait]
impl ArrayExtension of ArrayExtensionTrait {
    // Concatenates two arrays by adding the elements of arr2 to arr1.
    fn concat<T, impl TCopy: Copy<T>, impl TDrop: Drop<T>>(ref self: Array<T>, mut arr2: Span<T>) {
        loop {
            match arr2.pop_front() {
                Option::Some(elem) => self.append(*elem),
                Option::None => {
                    break;
                }
            };
        }
    }

    /// Reverses an array
    fn reverse<T, impl TCopy: Copy<T>, impl TDrop: Drop<T>>(self: Span<T>) -> Array<T> {
        let mut counter = self.len();
        let mut dst: Array<T> = ArrayTrait::new();
        loop {
            if counter == 0 {
                break ();
            }
            dst.append(*self[counter - 1]);
            counter -= 1;
        };
        dst
    }
}

#[generate_trait]
impl SpanExtension of SpanExtensionTrait {
    /// Pads a span of bytes with zeroes on the right.
    ///
    /// It creates a new `Array<u8>` instance and clones each element of the input span to it,
    /// and then adds the required amount of zeroes.
    ///
    /// # Arguments
    ///
    /// * `self` - The `Span<u8>` instance to pad with zeroes.
    /// * `n_zeroes` - The number of zeroes to add to the right of the span.
    ///
    /// # Returns
    ///
    /// A new `Span<u8>` instance which has a length equal to the length of the input
    /// span plus the number of zeroes specified.
    fn pad_right(self: Span<u8>, n_zeroes: usize) -> Span<u8> {
        let mut res: Array<u8> = array![];
        let mut i = 0;
        loop {
            if i == self.len() {
                break;
            }
            res.append(*self[i]);
            i += 1;
        };
        let mut i = 0;
        loop {
            if i == n_zeroes {
                break ();
            }
            res.append(0);
            i += 1;
        };
        res.span()
    }
}
<|MERGE_RESOLUTION|>--- conflicted
+++ resolved
@@ -1,17 +1,13 @@
 use debug::PrintTrait;
 use starknet::{EthAddress, EthAddressIntoFelt252};
 use cmp::min;
-<<<<<<< HEAD
-use utils::constants;
-use keccak::u128_split;
-=======
 use utils::constants::{
     POW_256_0_U256, POW_256_1_U256, POW_256_2_U256, POW_256_3_U256, POW_256_4_U256, POW_256_5_U256,
     POW_256_6_U256, POW_256_7_U256, POW_256_8_U256, POW_256_9_U256, POW_256_10_U256,
     POW_256_11_U256, POW_256_12_U256, POW_256_13_U256, POW_256_14_U256, POW_256_15_U256,
     POW_256_16_U256,
 };
->>>>>>> 25a093c8
+use keccak::u128_split;
 
 
 /// Ceils a number of bits to the next word (32 bytes)
