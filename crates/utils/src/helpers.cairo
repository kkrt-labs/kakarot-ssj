--- conflicted
+++ resolved
@@ -4,16 +4,10 @@
 use option::OptionTrait;
 use debug::PrintTrait;
 use starknet::{EthAddress, EthAddressIntoFelt252};
-<<<<<<< HEAD
+use cmp::min;
 use result::ResultTrait;
 use evm::errors::{EVMError, TYPE_CONVERSION_ERROR};
-
-use utils::{constants};
-=======
-use cmp::min;
-
 use utils::constants;
->>>>>>> 743ed6bd
 
 /// Ceils a number of bits to the next word (32 bytes)
 ///
