use array::ArrayTrait;
use array::SpanTrait;
use traits::{Into, TryInto};
use option::OptionTrait;
use debug::PrintTrait;
use starknet::{EthAddress, EthAddressIntoFelt252};
use cmp::min;
<<<<<<< HEAD
use result::ResultTrait;
use evm::errors::{EVMError, TYPE_CONVERSION_ERROR};
=======
>>>>>>> 5d88b085
use utils::constants;

/// Ceils a number of bits to the next word (32 bytes)
///
/// # Arguments
/// * `bytes_len` - The number of bits to ceil
///
/// # Returns
/// The number of bytes that are needed to store `bytes_len` bits in 32-bytes words.
///
/// # Examples
/// ceil_bytes_len_to_next_32_bytes_word(2) = 32
/// ceil_bytes_len_to_next_32_bytes_word(34) = 64
fn ceil_bytes_len_to_next_32_bytes_word(bytes_len: usize) -> usize {
    let q = (bytes_len + 31) / 32;
    return q * 32;
}

/// Computes 256 ** (16 - i) for 0 <= i <= 16.
fn pow256_rev(i: usize) -> u256 {
    if (i > 16) {
        panic_with_felt252('pow256_rev: i > 16');
    }

    if i == 0 {
        return 340282366920938463463374607431768211456;
    } else if i == 1 {
        return 1329227995784915872903807060280344576;
    } else if i == 2 {
        return 5192296858534827628530496329220096;
    } else if i == 3 {
        return 20282409603651670423947251286016;
    } else if i == 4 {
        return 79228162514264337593543950336;
    } else if i == 5 {
        return 309485009821345068724781056;
    } else if i == 6 {
        return 1208925819614629174706176;
    } else if i == 7 {
        return 4722366482869645213696;
    } else if i == 8 {
        return 18446744073709551616;
    } else if i == 9 {
        return 72057594037927936;
    } else if i == 10 {
        return 281474976710656;
    } else if i == 11 {
        return 1099511627776;
    } else if i == 12 {
        return 4294967296;
    } else if i == 13 {
        return 16777216;
    } else if i == 14 {
        return 65536;
    } else if i == 15 {
        return 256;
    } else {
        return 1;
    }
}


/// Splits a u256 into `len` bytes, big-endian, and appends the result to `dst`.
fn split_word(mut value: u256, mut len: usize, ref dst: Array<u8>) {
    let little_endian = split_word_little(value, len);
    let big_endian = ArrayExtensionTrait::reverse(little_endian.span());
    ArrayExtensionTrait::concat(ref dst, big_endian.span());
}

fn split_u128_little(ref dest: Array<u8>, mut value: u128, mut len: usize) {
    loop {
        if len == 0 {
            assert(value == 0, 'split_words:value not 0');
            break;
        }
        dest.append((value % 256).try_into().unwrap());
        value /= 256;
        len -= 1;
    }
}

/// Splits a u256 into `len` bytes, little-endian, and returns the bytes array.
fn split_word_little(mut value: u256, mut len: usize) -> Array<u8> {
    let mut dst: Array<u8> = ArrayTrait::new();
    let low_len = min(len, 16);
    split_u128_little(ref dst, value.low, low_len);
    let high_len = min(len - low_len, 16);
    split_u128_little(ref dst, value.high, high_len);
    dst
}

/// Splits a u256 into 16 bytes, big-endien, and appends the result to `dst`.
fn split_word_128(value: u256, ref dst: Array<u8>) {
    split_word(value, 16, ref dst)
}


/// Loads a sequence of bytes into a single u128 in big-endian
///
/// # Arguments
/// * `len` - The number of bytes to load
/// * `words` - The bytes to load
///
/// # Returns
/// The packed u256
fn load_word(mut len: usize, words: Span<u8>) -> u256 {
    if len == 0 {
        return 0;
    }

    let mut current: u256 = 0;
    let mut counter = 0;

    loop {
        if len == 0 {
            break ();
        }
        let loaded: u8 = *words[counter];
        let tmp = current * 256;
        current = tmp + loaded.into();
        len -= 1;
        counter += 1;
    };

    current
}

/// Converts a u256 to a bytes array represented by an array of u8 values.
///
/// # Arguments
/// * `value` - The value to convert
///
/// # Returns
/// The bytes array representation of the value.
fn u256_to_bytes_array(mut value: u256) -> Array<u8> {
    let mut counter = 0;
    let mut bytes_arr: Array<u8> = ArrayTrait::new();
    // low part
    loop {
        if counter == 16 {
            break ();
        }
        bytes_arr.append((value.low % 256).try_into().unwrap());
        value.low /= 256;
        counter += 1;
    };

    let mut counter = 0;
    // high part
    loop {
        if counter == 16 {
            break ();
        }
        bytes_arr.append((value.high % 256).try_into().unwrap());
        value.high /= 256;
        counter += 1;
    };

    // Reverse the array as memory is arranged in big endian order.
    let mut counter = bytes_arr.len();
    let mut bytes_arr_reversed: Array<u8> = ArrayTrait::new();
    loop {
        if counter == 0 {
            break ();
        }
        bytes_arr_reversed.append(*bytes_arr[counter - 1]);
        counter -= 1;
    };
    bytes_arr_reversed
}

#[generate_trait]
impl ArrayExtension of ArrayExtensionTrait {
    // Concatenates two arrays by adding the elements of arr2 to arr1.
    fn concat<T, impl TCopy: Copy<T>, impl TDrop: Drop<T>>(ref self: Array<T>, mut arr2: Span<T>) {
        loop {
            match arr2.pop_front() {
                Option::Some(elem) => self.append(*elem),
                Option::None => {
                    break;
                }
            };
        }
    }

    /// Reverses an array
    fn reverse<T, impl TCopy: Copy<T>, impl TDrop: Drop<T>>(self: Span<T>) -> Array<T> {
        let mut counter = self.len();
        let mut dst: Array<T> = ArrayTrait::new();
        loop {
            if counter == 0 {
                break ();
            }
            dst.append(*self[counter - 1]);
            counter -= 1;
        };
        dst
    }
}

// Raise a number to a power.
fn pow(base: felt252, exp: felt252) -> felt252 {
    if exp == 0 {
        return 1;
    } else {
        return base * pow(base, exp - 1);
    }
}

impl EthAddressIntoU256 of Into<EthAddress, u256> {
    fn into(self: EthAddress) -> u256 {
        let intermediate: felt252 = self.into();
        intermediate.into()
    }
}

// Try converting u256 to u32
impl U256IntoResultU32 of Into<u256, Result<u32, EVMError>> {
    fn into(self: u256) -> Result<u32, EVMError> {
        match self.try_into() {
            Option::Some(value) => Result::Ok(value),
            Option::None(_) => Result::Err(EVMError::TypeConversionError(TYPE_CONVERSION_ERROR))
        }
    }
}<|MERGE_RESOLUTION|>--- conflicted
+++ resolved
@@ -5,11 +5,6 @@
 use debug::PrintTrait;
 use starknet::{EthAddress, EthAddressIntoFelt252};
 use cmp::min;
-<<<<<<< HEAD
-use result::ResultTrait;
-use evm::errors::{EVMError, TYPE_CONVERSION_ERROR};
-=======
->>>>>>> 5d88b085
 use utils::constants;
 
 /// Ceils a number of bits to the next word (32 bytes)
@@ -224,14 +219,4 @@
         let intermediate: felt252 = self.into();
         intermediate.into()
     }
-}
-
-// Try converting u256 to u32
-impl U256IntoResultU32 of Into<u256, Result<u32, EVMError>> {
-    fn into(self: u256) -> Result<u32, EVMError> {
-        match self.try_into() {
-            Option::Some(value) => Result::Ok(value),
-            Option::None(_) => Result::Err(EVMError::TypeConversionError(TYPE_CONVERSION_ERROR))
-        }
-    }
 }