use utils::helpers;
<<<<<<< HEAD
use utils::helpers::{
    SpanExtension, SpanExtensionTrait, ArrayExtension, ArrayExtensionTrait, U256Trait, BytesSerde
};
=======
use utils::helpers::{SpanExtension, SpanExtTrait, ArrayExtension, ArrayExtTrait, U256Trait};
use utils::helpers::{ByteArrayExTrait};
>>>>>>> 9d8f6ec2
use debug::PrintTrait;

#[test]
#[available_gas(2000000000)]
fn test_u256_to_bytes_array() {
    let value: u256 = 256;

    let bytes_array = helpers::u256_to_bytes_array(value);
    assert(1 == *bytes_array[30], 'wrong conversion');
}

#[test]
#[available_gas(2000000000)]
fn test_load_word() {
    // No bytes to load
    let res0 = helpers::load_word(0, ArrayTrait::new().span());
    assert(0 == res0, 'res0: wrong load');

    // Single bytes value
    let mut arr1 = ArrayTrait::new();
    arr1.append(0x01);
    let res1 = helpers::load_word(1, arr1.span());
    assert(1 == res1, 'res1: wrong load');

    let mut arr2 = ArrayTrait::new();
    arr2.append(0xff);
    let res2 = helpers::load_word(1, arr2.span());
    assert(255 == res2, 'res2: wrong load');

    // Two byte values
    let mut arr3 = ArrayTrait::new();
    arr3.append(0x01);
    arr3.append(0x00);
    let res3 = helpers::load_word(2, arr3.span());
    assert(256 == res3, 'res3: wrong load');

    let mut arr4 = ArrayTrait::new();
    arr4.append(0xff);
    arr4.append(0xff);
    let res4 = helpers::load_word(2, arr4.span());
    assert(65535 == res4, 'res4: wrong load');

    // Four byte values
    let mut arr5 = ArrayTrait::new();
    arr5.append(0xff);
    arr5.append(0xff);
    arr5.append(0xff);
    arr5.append(0xff);
    let res5 = helpers::load_word(4, arr5.span());
    assert(4294967295 == res5, 'res5: wrong load');

    // 16 bytes values
    let mut arr6 = ArrayTrait::new();
    arr6.append(0xff);
    let mut counter: u128 = 0;
    loop {
        if counter >= 15 {
            break ();
        }
        arr6.append(0xff);
        counter += 1;
    };
    let res6 = helpers::load_word(16, arr6.span());
    assert(340282366920938463463374607431768211455 == res6, 'res6: wrong load');
}


#[test]
#[available_gas(2000000000)]
fn test_split_word_le() {
    // Test with 0 value and 0 len
    let res0 = helpers::split_word_le(0, 0);
    assert(res0.len() == 0, 'res0: wrong length');

    // Test with single byte value
    let res1 = helpers::split_word_le(1, 1);
    assert(res1.len() == 1, 'res1: wrong length');
    assert(*res1[0] == 1, 'res1: wrong value');

    // Test with two byte value
    let res2 = helpers::split_word_le(257, 2); // 257 = 0x0101
    assert(res2.len() == 2, 'res2: wrong length');
    assert(*res2[0] == 1, 'res2: wrong value at index 0');
    assert(*res2[1] == 1, 'res2: wrong value at index 1');

    // Test with four byte value
    let res3 = helpers::split_word_le(67305985, 4); // 67305985 = 0x04030201
    assert(res3.len() == 4, 'res3: wrong length');
    assert(*res3[0] == 1, 'res3: wrong value at index 0');
    assert(*res3[1] == 2, 'res3: wrong value at index 1');
    assert(*res3[2] == 3, 'res3: wrong value at index 2');
    assert(*res3[3] == 4, 'res3: wrong value at index 3');

    // Test with 16 byte value (u128 max value)
    let max_u128: u256 = 340282366920938463463374607431768211454; // u128 max value - 1
    let res4 = helpers::split_word_le(max_u128, 16);
    assert(res4.len() == 16, 'res4: wrong length');
    assert(*res4[0] == 0xfe, 'res4: wrong MSB value');

    let mut counter: usize = 1;
    loop {
        if counter >= 16 {
            break ();
        }
        assert(*res4[counter] == 0xff, 'res4: wrong value at index');
        counter += 1;
    };
}

#[test]
#[available_gas(2000000000)]
fn test_split_word() {
    // Test with 0 value and 0 len
    let mut dst0: Array<u8> = ArrayTrait::new();
    helpers::split_word(0, 0, ref dst0);
    assert(dst0.len() == 0, 'dst0: wrong length');

    // Test with single byte value
    let mut dst1: Array<u8> = ArrayTrait::new();
    helpers::split_word(1, 1, ref dst1);
    assert(dst1.len() == 1, 'dst1: wrong length');
    assert(*dst1[0] == 1, 'dst1: wrong value');

    // Test with two byte value
    let mut dst2: Array<u8> = ArrayTrait::new();
    helpers::split_word(257, 2, ref dst2); // 257 = 0x0101
    assert(dst2.len() == 2, 'dst2: wrong length');
    assert(*dst2[0] == 1, 'dst2: wrong value at index 0');
    assert(*dst2[1] == 1, 'dst2: wrong value at index 1');

    // Test with four byte value
    let mut dst3: Array<u8> = ArrayTrait::new();
    helpers::split_word(16909060, 4, ref dst3); // 16909060 = 0x01020304
    assert(dst3.len() == 4, 'dst3: wrong length');
    assert(*dst3[0] == 1, 'dst3: wrong value at index 0');
    assert(*dst3[1] == 2, 'dst3: wrong value at index 1');
    assert(*dst3[2] == 3, 'dst3: wrong value at index 2');
    assert(*dst3[3] == 4, 'dst3: wrong value at index 3');

    // Test with 16 byte value (u128 max value)
    let max_u128: u256 = 340282366920938463463374607431768211454; // u128 max value -1
    let mut dst4: Array<u8> = ArrayTrait::new();
    helpers::split_word(max_u128, 16, ref dst4);
    assert(dst4.len() == 16, 'dst4: wrong length');
    let mut counter: usize = 0;
    assert(*dst4[15] == 0xfe, 'dst4: wrong LSB value');
    loop {
        if counter >= 15 {
            break ();
        }
        assert(*dst4[counter] == 0xff, 'dst4: wrong value at index');
        counter += 1;
    };
}

#[test]
#[available_gas(2000000000)]
fn test_append_n() {
    // Given
    let mut original: Array<u8> = array![1, 2, 3, 4];

    // When
    original.append_n(9, 3);

    // Then
    assert(original == array![1, 2, 3, 4, 9, 9, 9], 'append_n failed');
}

#[test]
#[available_gas(2000000000)]
fn test_append_unique() {
    let mut arr = array![1, 2, 3];
    arr.append_unique(4);
    assert(arr == array![1, 2, 3, 4], 'should have appended');
    arr.append_unique(2);
    assert(arr == array![1, 2, 3, 4], 'shouldnt have appended');
}

#[test]
#[available_gas(2000000000)]
fn test_reverse_bytes_u256() {
    let value: u256 = 0xFAFFFFFF000000E500000077000000DEAD0000000004200000FADE0000450000;
    let res = value.reverse_endianness();
    assert(
        res == 0x0000450000DEFA0000200400000000ADDE00000077000000E5000000FFFFFFFA,
        'reverse mismatch'
    );
}

#[test]
#[available_gas(2000000000)]
fn test_split_u256_into_u64_little() {
    let value: u256 = 0xFAFFFFFF000000E500000077000000DEAD0000000004200000FADE0000450000;
    let ((high_h, low_h), (high_l, low_l)) = value.split_into_u64_le();
    assert(high_h == 0xDE00000077000000, 'split mismatch');
    assert(low_h == 0xE5000000FFFFFFFA, 'split mismatch');
    assert(high_l == 0x0000450000DEFA00, 'split mismatch');
    assert(low_l == 0x00200400000000AD, 'split mismatch');
}

#[test]
<<<<<<< HEAD
#[available_gas(2000000000)]
fn test_bytes_serde_u32_deserialize() {
    let input: Array<u8> = array![0xf4, 0x32, 0x15, 0x62];
    let res: Option<u32> = input.span().deserialize();

    assert(res != Option::None, 'should have a value');
    let res = res.unwrap();
    assert(res == 0xf4321562, 'wrong result value');
=======
#[available_gas(20000000)]
fn test_pack_bytes_le_bytes31() {
    let mut arr = array![0x11, 0x22, 0x33, 0x44];
    let res = ByteArrayExTrait::from_bytes(arr.span());

    // Ensure that the result is complete and keeps the same order
    let mut i = 0;
    loop {
        if i == arr.len() {
            break;
        };
        assert(*arr[i] == res[i], 'byte mismatch');
        i += 1;
    };
}

#[test]
#[available_gas(20000000)]
fn test_pack_bytes_ge_bytes31() {
    let mut arr = array![
        0x01,
        0x02,
        0x03,
        0x04,
        0x05,
        0x06,
        0x07,
        0x08,
        0x09,
        0x0A,
        0x0B,
        0x0C,
        0x0D,
        0x0E,
        0x0F,
        0x10,
        0x11,
        0x12,
        0x13,
        0x14,
        0x15,
        0x16,
        0x17,
        0x18,
        0x19,
        0x1A,
        0x1B,
        0x1C,
        0x1D,
        0x1E,
        0x1F,
        0x20,
        0x21 // 33 elements
    ];

    let res = ByteArrayExTrait::from_bytes(arr.span());

    // Ensure that the result is complete and keeps the same order
    let mut i = 0;
    loop {
        if i == arr.len() {
            break;
        };
        assert(*arr[i] == res[i], 'byte mismatch');
        i += 1;
    };
>>>>>>> 9d8f6ec2
}<|MERGE_RESOLUTION|>--- conflicted
+++ resolved
@@ -1,12 +1,6 @@
 use utils::helpers;
-<<<<<<< HEAD
-use utils::helpers::{
-    SpanExtension, SpanExtensionTrait, ArrayExtension, ArrayExtensionTrait, U256Trait, BytesSerde
-};
-=======
-use utils::helpers::{SpanExtension, SpanExtTrait, ArrayExtension, ArrayExtTrait, U256Trait};
+use utils::helpers::{SpanExtension, SpanExtTrait, ArrayExtension, ArrayExtTrait, U256Trait, BytesSerde};
 use utils::helpers::{ByteArrayExTrait};
->>>>>>> 9d8f6ec2
 use debug::PrintTrait;
 
 #[test]
@@ -208,16 +202,6 @@
 }
 
 #[test]
-<<<<<<< HEAD
-#[available_gas(2000000000)]
-fn test_bytes_serde_u32_deserialize() {
-    let input: Array<u8> = array![0xf4, 0x32, 0x15, 0x62];
-    let res: Option<u32> = input.span().deserialize();
-
-    assert(res != Option::None, 'should have a value');
-    let res = res.unwrap();
-    assert(res == 0xf4321562, 'wrong result value');
-=======
 #[available_gas(20000000)]
 fn test_pack_bytes_le_bytes31() {
     let mut arr = array![0x11, 0x22, 0x33, 0x44];
@@ -284,5 +268,15 @@
         assert(*arr[i] == res[i], 'byte mismatch');
         i += 1;
     };
->>>>>>> 9d8f6ec2
+}
+
+#[test]
+#[available_gas(2000000000)]
+fn test_bytes_serde_u32_deserialize() {
+    let input: Array<u8> = array![0xf4, 0x32, 0x15, 0x62];
+    let res: Option<u32> = input.span().deserialize();
+
+    assert(res != Option::None, 'should have a value');
+    let res = res.unwrap();
+    assert(res == 0xf4321562, 'wrong result value');
 }