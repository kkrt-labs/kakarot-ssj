--- conflicted
+++ resolved
@@ -170,7 +170,19 @@
 
 #[test]
 #[available_gas(2000000000)]
-<<<<<<< HEAD
+fn test_append_n() {
+    // Given
+    let mut original: Array<u8> = array![1, 2, 3, 4];
+
+    // When
+    original.append_n(9, 3);
+
+    // Then
+    assert(original == array![1, 2, 3, 4, 9, 9, 9], 'append_n failed');
+}
+
+#[test]
+#[available_gas(2000000000)]
 fn test_reverse_bytes_u256() {
     let value: u256 = 0xFAFFFFFF000000E500000077000000DEAD0000000004200000FADE0000450000;
     let res = helpers::reverse_endianness(value);
@@ -189,15 +201,4 @@
     assert(low_h == 0xE5000000FFFFFFFA, 'split mismatch');
     assert(high_l == 0x0000450000DEFA00, 'split mismatch');
     assert(low_l == 0x00200400000000AD, 'split mismatch');
-=======
-fn test_append_n() {
-    // Given
-    let mut original: Array<u8> = array![1, 2, 3, 4];
-
-    // When
-    original.append_n(9, 3);
-
-    // Then
-    assert(original == array![1, 2, 3, 4, 9, 9, 9], 'append_n failed');
->>>>>>> 96a0156c
 }