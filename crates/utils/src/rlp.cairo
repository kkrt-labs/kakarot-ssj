use result::ResultTrait;
use option::OptionTrait;
use array::{Array, ArrayTrait, Span, SpanTrait};
use clone::Clone;
use traits::{Into, TryInto};
use utils::errors::{RLPError, RLP_EMPTY_INPUT, RLP_INPUT_TOO_SHORT};
use utils::helpers::{U32Trait, ByteArrayExTrait};

use debug::PrintTrait;

// All possible RLP tpypes
#[derive(Drop, PartialEq)]
enum RLPType {
    String,
    List
}

#[derive(Drop, Copy, PartialEq)]
enum RLPItem {
    String: Span<u8>,
    List: Span<RLPItem>
}

#[generate_trait]
impl RLPImpl of RLPTrait {
    /// Returns RLPType from the leading byte
    ///
    /// # Arguments
    ///
    /// * `byte` - Leading byte of the RLP encoded data
    /// Return result with RLPType
<<<<<<< HEAD
    fn from_byte(input: Span<u8>) -> Result<(RLPType, u32, u32), RLPError> {
        let input_len = input.len();
        if input_len == 0 {
            return Result::Err(RLPError::RlpEmptyInput(RLP_EMPTY_INPUT));
        }

        let byte = *input[0];

        if byte <= 0x7f { // Char
            Result::Ok((RLPType::String, 0, 1))
        } else if byte <= 0xb7 { // Short String
            Result::Ok((RLPType::String, 1, byte.into() - 0x80))
        } else if byte <= 0xbf { // Long String
            let len_bytes_count: u32 = (byte - 0xb7).into();
            if input_len <= len_bytes_count {
                return Result::Err(RLPError::RlpInputTooShort(RLP_INPUT_TOO_SHORT));
            }
            let string_len_bytes = input.slice(1, len_bytes_count);
            let string_len: u32 = string_len_bytes.deserialize().unwrap();
            if input_len <= string_len + len_bytes_count {
                return Result::Err(RLPError::RlpInputTooShort(RLP_INPUT_TOO_SHORT));
            }

            Result::Ok((RLPType::String, 1 + len_bytes_count, string_len))
        } else if byte <= 0xf7 { // Short List
            Result::Ok((RLPType::List, 1, byte.into() - 0xc0))
        } else { // Long List
            let len_bytes_count = byte.into() - 0xf7;
            if input.len() <= len_bytes_count {
                return Result::Err(RLPError::RlpInputTooShort(RLP_INPUT_TOO_SHORT));
            }
=======
    fn decode_type(byte: u8) -> RLPType {
        if byte < 0x80 {
            RLPType::String
        } else if byte < 0xb8 {
            RLPType::StringShort
        } else if byte < 0xc0 {
            RLPType::StringLong
        } else if byte < 0xf8 {
            RLPType::ListShort
        } else {
            RLPType::ListLong
        }
    }


    /// RLP encodes a ByteArray, which is the underlying type used to represent
    /// string data in Cairo.  Since RLP encoding is only used for eth_address
    /// computation by calculating the RLP::encode(deployer_address, deployer_nonce)
    /// and then hash it, the input is a ByteArray and not a Span<u8>
    /// # Arguments
    /// * `input` - ByteArray to encode
    /// # Returns
    /// * `ByteArray - RLP encoded ByteArray
    /// # Errors
    /// * RLPError::RlpEmptyInput - if the input is empty
    fn encode_string(input: ByteArray) -> Result<ByteArray, RLPError> {
        let len = input.len();
        if len == 0 {
            return Result::Ok(
                ByteArray { data: Default::default(), pending_word: 0x80, pending_word_len: 1 }
            );
        } else if len == 1 && input[0] < 0x80 {
            return Result::Ok(input);
        } else if len < 56 {
            let mut prefixes: ByteArray = Default::default();
            prefixes.append_byte(0x80 + len.try_into().unwrap());
            let encoding = prefixes + input;
            return Result::Ok(encoding);
        } else {
            let mut prefixes: ByteArray = Default::default();
            let len_as_bytes = len.to_bytes();
            let len_bytes_count = len_as_bytes.len();
            let prefix = 0xb7 + len_bytes_count.try_into().unwrap();
            prefixes.append_byte(prefix);
            prefixes.append_span_bytes(len_as_bytes);
            let encoding = prefixes + input;
            return Result::Ok(encoding);
        }
    }

    /// RLP decodes a rlp encoded byte array
    /// as described in https://ethereum.org/en/developers/docs/data-structures-and-encoding/rlp/
    ///
    /// # Arguments
    ///
    /// * `input` - RLP encoded bytes
    /// Return result with RLPItem and size of the decoded item
    fn decode(input: Span<u8>) -> Result<(RLPItem, usize), RLPError> {
        if input.len() == 0 {
            return Result::Err(RLPError::RlpEmptyInput(RLP_EMPTY_INPUT));
        }
        let prefix = *input.at(0);

        let rlp_type = RLPTrait::decode_type(prefix);
        match rlp_type {
            RLPType::String => {
                let mut arr = array![prefix];
                Result::Ok((RLPItem::Bytes(arr.span()), 1))
            },
            RLPType::StringShort => {
                let len = prefix.into() - 0x80;
                if input.len() <= len {
                    return Result::Err(RLPError::RlpInputTooShort(RLP_INPUT_TOO_SHORT));
                }
                let decoded_string = input.slice(1, len);

                Result::Ok((RLPItem::Bytes(decoded_string), 1 + len))
            },
            RLPType::StringLong => {
                let len_bytes_count = prefix.into() - 0xb7;
                if input.len() <= len_bytes_count {
                    return Result::Err(RLPError::RlpInputTooShort(RLP_INPUT_TOO_SHORT));
                }

                let string_len_bytes = input.slice(1, len_bytes_count);
                let string_len: u32 = U32Trait::from_bytes(string_len_bytes).unwrap();
                if input.len() <= string_len + len_bytes_count {
                    return Result::Err(RLPError::RlpInputTooShort(RLP_INPUT_TOO_SHORT));
                }

                let decoded_string = input.slice(1 + len_bytes_count, string_len);
>>>>>>> a360d730

                Result::Ok((RLPItem::Bytes(decoded_string), 1 + len_bytes_count + string_len))
            },
            RLPType::ListShort => {
                let len = prefix.into() - 0xc0;
                if input.len() <= len {
                    return Result::Err(RLPError::RlpInputTooShort(RLP_INPUT_TOO_SHORT));
                }

                let mut list_input = input.slice(1, len);
                let decoded_list = rlp_decode_list(ref list_input)?;
                Result::Ok((RLPItem::List(decoded_list), 1 + len))
            },
            RLPType::ListLong => {
                let len_bytes_count = prefix.into() - 0xf7;
                if input.len() <= len_bytes_count {
                    return Result::Err(RLPError::RlpInputTooShort(RLP_INPUT_TOO_SHORT));
                }

                let list_len_bytes = input.slice(1, len_bytes_count);
                let list_len: u32 = U32Trait::from_bytes(list_len_bytes).unwrap();
                if input.len() < list_len + len_bytes_count + 1 {
                    return Result::Err(RLPError::RlpInputTooShort(RLP_INPUT_TOO_SHORT));
                }

                let mut list_input = input.slice(1 + len_bytes_count, list_len);
                let decoded_list = rlp_decode_list(ref list_input)?;
                Result::Ok((RLPItem::List(decoded_list), 1 + len_bytes_count + list_len))
            }
<<<<<<< HEAD
            Result::Ok((RLPType::List, 1 + len_bytes_count, list_len))
        }
    }
}

/// RLP decodes a rlp encoded byte array
/// as described in https://ethereum.org/en/developers/docs/data-structures-and-encoding/rlp/
///
/// # Arguments
///
/// * `input` - RLP encoded bytes
/// Return result with RLPItem and size of the decoded item
fn rlp_decode(input: Span<u8>) -> Result<Span<RLPItem>, RLPError> {
    let mut output: Array<RLPItem> = Default::default();
    let input_len = input.len();
=======
        }
    }
}


fn rlp_decode_list(ref input: Span<u8>) -> Result<Span<Span<u8>>, RLPError> {
>>>>>>> a360d730
    let mut i = 0;

    let mut decode_error: Option<RLPError> = loop {
<<<<<<< HEAD
        let res = RLPTypeTrait::from_byte(input.slice(i, input_len - i));
        let (rlp_type, offset, len) = match res {
=======
        if i >= len {
            break Option::None;
        }

        let res = RLPTrait::decode(input);

        let (decoded, decoded_len) = match res {
>>>>>>> a360d730
            Result::Ok(res_dec) => { res_dec },
            Result::Err(err) => { break Option::Some(err); }
        };

        if input_len < offset + len {
            break Option::Some(RLPError::RlpInputTooShort(RLP_INPUT_TOO_SHORT));
        }

        match rlp_type {
            RLPType::String => { output.append(RLPItem::String(input.slice(offset + i, len))); },
            RLPType::List => {
                if len > 0 {
                    let res = rlp_decode(input.slice(offset + i, len));
                    match res {
                        Result::Ok(res_dec) => { output.append(RLPItem::List(res_dec)); },
                        Result::Err(err) => { break Option::Some(err); }
                    };
                } else {
                    output.append(RLPItem::List(array![].span()));
                }
            }
        };

        i += len + offset;
        if i >= input_len {
            break Option::None;
        }
    };
    if decode_error.is_some() {
        return Result::Err(decode_error.unwrap());
    }

    Result::Ok(output.span())
}<|MERGE_RESOLUTION|>--- conflicted
+++ resolved
@@ -5,8 +5,6 @@
 use traits::{Into, TryInto};
 use utils::errors::{RLPError, RLP_EMPTY_INPUT, RLP_INPUT_TOO_SHORT};
 use utils::helpers::{U32Trait, ByteArrayExTrait};
-
-use debug::PrintTrait;
 
 // All possible RLP tpypes
 #[derive(Drop, PartialEq)]
@@ -29,7 +27,6 @@
     ///
     /// * `byte` - Leading byte of the RLP encoded data
     /// Return result with RLPType
-<<<<<<< HEAD
     fn from_byte(input: Span<u8>) -> Result<(RLPType, u32, u32), RLPError> {
         let input_len = input.len();
         if input_len == 0 {
@@ -61,129 +58,12 @@
             if input.len() <= len_bytes_count {
                 return Result::Err(RLPError::RlpInputTooShort(RLP_INPUT_TOO_SHORT));
             }
-=======
-    fn decode_type(byte: u8) -> RLPType {
-        if byte < 0x80 {
-            RLPType::String
-        } else if byte < 0xb8 {
-            RLPType::StringShort
-        } else if byte < 0xc0 {
-            RLPType::StringLong
-        } else if byte < 0xf8 {
-            RLPType::ListShort
-        } else {
-            RLPType::ListLong
-        }
-    }
 
-
-    /// RLP encodes a ByteArray, which is the underlying type used to represent
-    /// string data in Cairo.  Since RLP encoding is only used for eth_address
-    /// computation by calculating the RLP::encode(deployer_address, deployer_nonce)
-    /// and then hash it, the input is a ByteArray and not a Span<u8>
-    /// # Arguments
-    /// * `input` - ByteArray to encode
-    /// # Returns
-    /// * `ByteArray - RLP encoded ByteArray
-    /// # Errors
-    /// * RLPError::RlpEmptyInput - if the input is empty
-    fn encode_string(input: ByteArray) -> Result<ByteArray, RLPError> {
-        let len = input.len();
-        if len == 0 {
-            return Result::Ok(
-                ByteArray { data: Default::default(), pending_word: 0x80, pending_word_len: 1 }
-            );
-        } else if len == 1 && input[0] < 0x80 {
-            return Result::Ok(input);
-        } else if len < 56 {
-            let mut prefixes: ByteArray = Default::default();
-            prefixes.append_byte(0x80 + len.try_into().unwrap());
-            let encoding = prefixes + input;
-            return Result::Ok(encoding);
-        } else {
-            let mut prefixes: ByteArray = Default::default();
-            let len_as_bytes = len.to_bytes();
-            let len_bytes_count = len_as_bytes.len();
-            let prefix = 0xb7 + len_bytes_count.try_into().unwrap();
-            prefixes.append_byte(prefix);
-            prefixes.append_span_bytes(len_as_bytes);
-            let encoding = prefixes + input;
-            return Result::Ok(encoding);
-        }
-    }
-
-    /// RLP decodes a rlp encoded byte array
-    /// as described in https://ethereum.org/en/developers/docs/data-structures-and-encoding/rlp/
-    ///
-    /// # Arguments
-    ///
-    /// * `input` - RLP encoded bytes
-    /// Return result with RLPItem and size of the decoded item
-    fn decode(input: Span<u8>) -> Result<(RLPItem, usize), RLPError> {
-        if input.len() == 0 {
-            return Result::Err(RLPError::RlpEmptyInput(RLP_EMPTY_INPUT));
-        }
-        let prefix = *input.at(0);
-
-        let rlp_type = RLPTrait::decode_type(prefix);
-        match rlp_type {
-            RLPType::String => {
-                let mut arr = array![prefix];
-                Result::Ok((RLPItem::Bytes(arr.span()), 1))
-            },
-            RLPType::StringShort => {
-                let len = prefix.into() - 0x80;
-                if input.len() <= len {
-                    return Result::Err(RLPError::RlpInputTooShort(RLP_INPUT_TOO_SHORT));
-                }
-                let decoded_string = input.slice(1, len);
-
-                Result::Ok((RLPItem::Bytes(decoded_string), 1 + len))
-            },
-            RLPType::StringLong => {
-                let len_bytes_count = prefix.into() - 0xb7;
-                if input.len() <= len_bytes_count {
-                    return Result::Err(RLPError::RlpInputTooShort(RLP_INPUT_TOO_SHORT));
-                }
-
-                let string_len_bytes = input.slice(1, len_bytes_count);
-                let string_len: u32 = U32Trait::from_bytes(string_len_bytes).unwrap();
-                if input.len() <= string_len + len_bytes_count {
-                    return Result::Err(RLPError::RlpInputTooShort(RLP_INPUT_TOO_SHORT));
-                }
-
-                let decoded_string = input.slice(1 + len_bytes_count, string_len);
->>>>>>> a360d730
-
-                Result::Ok((RLPItem::Bytes(decoded_string), 1 + len_bytes_count + string_len))
-            },
-            RLPType::ListShort => {
-                let len = prefix.into() - 0xc0;
-                if input.len() <= len {
-                    return Result::Err(RLPError::RlpInputTooShort(RLP_INPUT_TOO_SHORT));
-                }
-
-                let mut list_input = input.slice(1, len);
-                let decoded_list = rlp_decode_list(ref list_input)?;
-                Result::Ok((RLPItem::List(decoded_list), 1 + len))
-            },
-            RLPType::ListLong => {
-                let len_bytes_count = prefix.into() - 0xf7;
-                if input.len() <= len_bytes_count {
-                    return Result::Err(RLPError::RlpInputTooShort(RLP_INPUT_TOO_SHORT));
-                }
-
-                let list_len_bytes = input.slice(1, len_bytes_count);
-                let list_len: u32 = U32Trait::from_bytes(list_len_bytes).unwrap();
-                if input.len() < list_len + len_bytes_count + 1 {
-                    return Result::Err(RLPError::RlpInputTooShort(RLP_INPUT_TOO_SHORT));
-                }
-
-                let mut list_input = input.slice(1 + len_bytes_count, list_len);
-                let decoded_list = rlp_decode_list(ref list_input)?;
-                Result::Ok((RLPItem::List(decoded_list), 1 + len_bytes_count + list_len))
+            let list_len_bytes = input.slice(1, len_bytes_count);
+            let list_len: u32 = list_len_bytes.deserialize().unwrap();
+            if input.len() < list_len + len_bytes_count + 1 {
+                return Result::Err(RLPError::RlpInputTooShort(RLP_INPUT_TOO_SHORT));
             }
-<<<<<<< HEAD
             Result::Ok((RLPType::List, 1 + len_bytes_count, list_len))
         }
     }
@@ -199,29 +79,11 @@
 fn rlp_decode(input: Span<u8>) -> Result<Span<RLPItem>, RLPError> {
     let mut output: Array<RLPItem> = Default::default();
     let input_len = input.len();
-=======
-        }
-    }
-}
-
-
-fn rlp_decode_list(ref input: Span<u8>) -> Result<Span<Span<u8>>, RLPError> {
->>>>>>> a360d730
     let mut i = 0;
 
     let mut decode_error: Option<RLPError> = loop {
-<<<<<<< HEAD
         let res = RLPTypeTrait::from_byte(input.slice(i, input_len - i));
         let (rlp_type, offset, len) = match res {
-=======
-        if i >= len {
-            break Option::None;
-        }
-
-        let res = RLPTrait::decode(input);
-
-        let (decoded, decoded_len) = match res {
->>>>>>> a360d730
             Result::Ok(res_dec) => { res_dec },
             Result::Err(err) => { break Option::Some(err); }
         };
