--- conflicted
+++ resolved
@@ -154,15 +154,17 @@
             // 2.pow(shift) for shift > 32 will panic with 'u32_mul Overflow'
             panic_with_felt252('u32_mul Overflow');
         }
-        self * 2.pow(shift)
+        let two = One::one() + One::one();
+        self * two.pow(shift)
     }
 
     fn shr(self: u32, shift: u32) -> u32 {
-        if shift > 31 {
-            // 2.pow(shift) for shift > 32 will panic with 'u32_mul Overflow'
-            panic_with_felt252('u32_mul Overflow');
-        }
-        self / 2.pow(shift)
+        // early return to save gas if shift > nb_bits of T
+        if shift > shift.size_of() - One::one() {
+            panic_with_felt252('mul Overflow');
+        }
+        let two = One::one() + One::one();
+        self / two.pow(shift)
     }
 }
 
@@ -231,8 +233,6 @@
         }
         self / 2.pow(shift)
     }
-<<<<<<< HEAD
-=======
 }
 
 // === Standalone functions ===
@@ -256,5 +256,4 @@
     let limb3 = 0;
 
     u512 { limb0, limb1, limb2, limb3 }
->>>>>>> 065dcb5b
 }