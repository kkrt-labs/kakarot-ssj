use integer::{u256, u256_overflow_mul, u256_overflowing_add, u512, BoundedInt};

use zeroable::Zeroable;
use math::Oneable;
use traits::{Sub, Mul};

trait Exponentiation<T> {
    /// Raise a number to a power.
    /// # Panics
    /// Panics if the result overflows the type T.
    fn pow(self: T, exponent: T) -> T;
}

trait WrappingExponentiation<T> {
    /// Raise a number to a power modulo MAX<T> (max value of type T).
    /// Instead of explicitly providing a modulo, we use overflowing functions
    /// from the core library, which wrap around when overflowing.
    /// * `T` - The result of base raised to the power of exp modulo MAX<T>.
    fn wrapping_pow(self: T, exponent: T) -> T;
}

impl U256ExpImpl of Exponentiation<u256> {
    fn pow(self: u256, mut exponent: u256) -> u256 {
        if self == 0 {
            return 0;
        }
        if exponent == 0 {
            return 1;
        } else {
            return self * Exponentiation::pow(self, exponent - 1);
        }
    }
}

impl U256WrappingExponentiationImpl of WrappingExponentiation<u256> {
    fn wrapping_pow(self: u256, mut exponent: u256) -> u256 {
        if self == 0 {
            return 0;
        }
        let mut result = 1;
        loop {
            if exponent == 0 {
                break;
            }
            let (new_result, _) = u256_overflow_mul(result, self);
            result = new_result;
            exponent -= 1;
        };
        result
    }
}


impl Felt252WrappingExpImpl of WrappingExponentiation<felt252> {
    fn wrapping_pow(self: felt252, mut exponent: felt252) -> felt252 {
        if self == 0 {
            return 0;
        }
        if exponent == 0 {
            return 1;
        } else {
            // Mul<felt252> wraps around, so we don't need to worry about overflows.
            return self * WrappingExponentiation::wrapping_pow(self, exponent - 1);
        }
    }
}


/// Adds two 256-bit unsigned integers, returning a 512-bit unsigned integer result.
///
/// limb3 will always be 0, because the maximum sum of two 256-bit numbers is at most
/// 2**257 - 2 which fits in 257 bits.
fn u256_wide_add(a: u256, b: u256) -> u512 {
    let (sum, overflow) = u256_overflowing_add(a, b);

    let limb0 = sum.low;
    let limb1 = sum.high;

    let limb2 = if overflow {
        1
    } else {
        0
    };

    let limb3 = 0;

    u512 { limb0, limb1, limb2, limb3 }
}

<<<<<<< HEAD
// @notice Computes `base ^ exp`
// @param base The base of the exponentiation
// @param exp The exponent of the exponentiation
// @return The exponentiation result
fn pow<
    T,
    impl TZeroable: Zeroable<T>,
    impl TSub: Sub<T>,
    impl TMul: Mul<T>,
    impl TOneable: Oneable<T>,
    impl TCopy: Copy<T>,
    impl TDrop: Drop<T>
>(
    base: T, mut exp: T
) -> T {
    if exp.is_zero() {
        TOneable::one()
    } else {
        base * pow(base, exp - TOneable::one())
    }
}

fn pow_felt252(base: felt252, exp: felt252) -> felt252 {
    if exp == 0 {
        1
    } else {
        base * pow_felt252(base, exp - 1)
=======
trait Bitshift<T> {
    // Shift a number left by a given number of bits.
    // # Panics
    // Panics if the shift is greater than 255.
    // Panics if the result overflows the type T.
    fn shl(self: T, shift: T) -> T;

    // Shift a number right by a given number of bits.
    // # Panics
    // Panics if the shift is greater than 255.
    fn shr(self: T, shift: T) -> T;

    // Shift a number left by a given number of bits.
    // If the shift is greater than 255, the result is 0.
    // The bits moved after the 256th one are discarded, the new bits are set to 0.
    fn wrapping_shl(self: T, shift: T) -> T;

    // Shift a number right by a given number of bits.
    // If the shift is greater than 255, the result is 0.
    fn wrapping_shr(self: T, shift: T) -> T;
}

impl Felt252BitshiftImpl of Bitshift<felt252> {
    // felt252 should normally not be used for a such operation.
    // However, taking optimisation into account, there are cases that arise
    // where using them is safe when values are bounded, and it is less expensive than their u256 counterparty.
    fn shl(self: felt252, shift: felt252) -> felt252 {
        panic_with_felt252('felt252 shl not implemented')
    }

    fn shr(self: felt252, shift: felt252) -> felt252 {
        panic_with_felt252('felt252 shr not implemented')
    }

    fn wrapping_shl(self: felt252, shift: felt252) -> felt252 {
        self * 2.wrapping_pow(shift)
    }

    fn wrapping_shr(self: felt252, shift: felt252) -> felt252 {
        panic_with_felt252('felt252 shl not implemented')
    }
}

impl U256BitshiftImpl of Bitshift<u256> {
    fn shl(self: u256, shift: u256) -> u256 {
        if shift > 255 {
            // 2.pow(shift) for shift > 255 will panic with 'u256_mul Overflow'
            panic_with_felt252('u256_mul Overflow');
        }
        self * 2.pow(shift)
    }

    fn shr(self: u256, shift: u256) -> u256 {
        if shift > 255 {
            // 2.pow(shift) for shift > 255 will panic with 'u256_mul Overflow'
            panic_with_felt252('u256_mul Overflow');
        }
        self / 2.pow(shift)
    }

    fn wrapping_shl(self: u256, shift: u256) -> u256 {
        let (result, _) = u256_overflow_mul(self, 2.wrapping_pow(shift));
        result
    }

    fn wrapping_shr(self: u256, shift: u256) -> u256 {
        // if we shift by more than 255 bits, the result is 0 (the type is 256 bits wide)
        // we early return to save gas
        // and prevent unexpected behavior, e.g. 2.pow(256) == 0 mod 2^256, given we can't divide by zero
        if shift > 255 {
            return 0;
        }
        self / 2.pow(shift)
>>>>>>> e72c0a50
    }
}<|MERGE_RESOLUTION|>--- conflicted
+++ resolved
@@ -1,8 +1,4 @@
 use integer::{u256, u256_overflow_mul, u256_overflowing_add, u512, BoundedInt};
-
-use zeroable::Zeroable;
-use math::Oneable;
-use traits::{Sub, Mul};
 
 trait Exponentiation<T> {
     /// Raise a number to a power.
@@ -87,35 +83,6 @@
     u512 { limb0, limb1, limb2, limb3 }
 }
 
-<<<<<<< HEAD
-// @notice Computes `base ^ exp`
-// @param base The base of the exponentiation
-// @param exp The exponent of the exponentiation
-// @return The exponentiation result
-fn pow<
-    T,
-    impl TZeroable: Zeroable<T>,
-    impl TSub: Sub<T>,
-    impl TMul: Mul<T>,
-    impl TOneable: Oneable<T>,
-    impl TCopy: Copy<T>,
-    impl TDrop: Drop<T>
->(
-    base: T, mut exp: T
-) -> T {
-    if exp.is_zero() {
-        TOneable::one()
-    } else {
-        base * pow(base, exp - TOneable::one())
-    }
-}
-
-fn pow_felt252(base: felt252, exp: felt252) -> felt252 {
-    if exp == 0 {
-        1
-    } else {
-        base * pow_felt252(base, exp - 1)
-=======
 trait Bitshift<T> {
     // Shift a number left by a given number of bits.
     // # Panics
@@ -189,6 +156,5 @@
             return 0;
         }
         self / 2.pow(shift)
->>>>>>> e72c0a50
     }
 }