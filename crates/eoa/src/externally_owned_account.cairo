--- conflicted
+++ resolved
@@ -2,28 +2,47 @@
 use starknet::{EthAddress, ContractAddress};
 use integer::BoundedInt;
 
-<<<<<<< HEAD
-
-=======
->>>>>>> 1306fd5f
 #[starknet::interface]
 trait IExternallyOwnedAccount<TContractState> {
     fn bytecode(self: @TContractState) -> Span<u8>;
     fn bytecode_len(self: @TContractState) -> u32;
-<<<<<<< HEAD
+}
+
+#[starknet::contract]
+mod ExternallyOwnedAccount {
+    use array::{ArrayTrait, SpanTrait};
+    use starknet::ContractAddress;
+
+    #[storage]
+    struct Storage {
+        starknet_address: ContractAddress
+    }
+
+    #[external(v0)]
+    impl ExternallyOwnedAccount of super::IExternallyOwnedAccount<ContractState> {
+        /// Returns an empty span, required for the EXTCODE opcode
+        fn bytecode(self: @ContractState) -> Span<u8> {
+            return ArrayTrait::<u8>::new().span();
+        }
+        /// Return 0 bytecode_len, required for the EXTCODE opcode
+        fn bytecode_len(self: @ContractState) -> u32 {
+            return 0;
+        }
+    }
+}
+
+#[starknet::interface]
+trait IExternallyOwnedAccount<TContractState> {
+    fn bytecode(self: @TContractState) -> Span<u8>;
+    fn bytecode_len(self: @TContractState) -> u32;
     fn get_evm_address(self: @TContractState) -> EthAddress;
 }
 
 
-=======
-}
-
->>>>>>> 1306fd5f
 #[starknet::contract]
 mod ExternallyOwnedAccount {
     use array::{ArrayTrait, SpanTrait};
     use starknet::ContractAddress;
-<<<<<<< HEAD
     use starknet::EthAddress;
     use integer::BoundedInt;
     use openzeppelin::token::erc20::{ERC20};
@@ -49,17 +68,10 @@
         let infinite = BoundedInt::<u256>::max();
         kakarot_token.approve(kakarot_address, infinite);
         return;
-=======
-
-    #[storage]
-    struct Storage {
-        starknet_address: ContractAddress
->>>>>>> 1306fd5f
     }
 
     #[external(v0)]
     impl ExternallyOwnedAccount of super::IExternallyOwnedAccount<ContractState> {
-<<<<<<< HEAD
         fn get_evm_address(self: @ContractState) -> EthAddress {
             return self.evm_address.read();
         }
@@ -70,13 +82,6 @@
         }
 
         // @notice Empty bytecode needed for EXTCODE opcodes.
-=======
-        /// Returns an empty span, required for the EXTCODE opcode
-        fn bytecode(self: @ContractState) -> Span<u8> {
-            return ArrayTrait::<u8>::new().span();
-        }
-        /// Return 0 bytecode_len, required for the EXTCODE opcode
->>>>>>> 1306fd5f
         fn bytecode_len(self: @ContractState) -> u32 {
             return 0;
         }
