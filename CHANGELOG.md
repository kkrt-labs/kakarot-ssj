--- conflicted
+++ resolved
@@ -10,11 +10,8 @@
 
 ### Added
 
-<<<<<<< HEAD
 - opcodes: add 0x80-DUP1 to 0x8F-DUP16 opcode
-=======
 - opcodes: add 0x19-NOT opcode
->>>>>>> 1d630634
 - opcodes: add 0x16-AND opcode
 - opcodes: add 0x18-XOR opcode
 - opcodes: add 0x0B-SIGNEXTEND opcode
