# Changelog

All notable changes to this project will be documented in this file.

The format is based on [Keep a Changelog](https://keepachangelog.com/en/1.0.0/),
and this project adheres to
[Semantic Versioning](https://semver.org/spec/v2.0.0.html).

## [Unreleased]

### Added

<<<<<<< HEAD
- tooling(23/08/2023): delete stale and label CI actions
=======
- add pre-commit hook to format project
>>>>>>> b6d818ac
- tooling: PR bot displays gas changes induced by PR 
- refactor(22/08/2023): refactor project to use scarb workspace
- opcode(22/08/2023): add 0x1A-BYTE opcode
- tooling: CI now generates gas snapshots artifacts. pre-push hook to compare
  gas snapshots changes
- refactor(22/08/2023): add result-based error management in execution context
  run method.
- refactor(21/08/2023): wrap StaticExecutionContext and DynamicExecutionContext
  in boxes
- tooling: added scripts for gas snapshots generation/comparison. bumped scarb
  version to use nightlies.
- refactor(21/08/2023): add result-based error management in stack methods and
  related opcodes
- refactor: split execution context struct items into dynamic and static parts,

  to lower gas consumption of updates

- opcodes: add 0x80-DUP1 to 0x8F-DUP16 opcode
- opcodes: add 0x19-NOT opcode
- opcodes: add 0x16-AND opcode
- opcodes: add 0x18-XOR opcode
- opcodes: add 0x0B-SIGNEXTEND opcode
- opcodes: add 0x07-SMOD opcode
- math: u256_signed_div now enforces div to be NonZero
- fix: ADDMOD opcode
- opcodes: add 0x09-MULMOD opcode
- ci: add `CHANGELOG.md` and enforce it is edited for each PR on `main`<|MERGE_RESOLUTION|>--- conflicted
+++ resolved
@@ -10,11 +10,9 @@
 
 ### Added
 
-<<<<<<< HEAD
+
 - tooling(23/08/2023): delete stale and label CI actions
-=======
 - add pre-commit hook to format project
->>>>>>> b6d818ac
 - tooling: PR bot displays gas changes induced by PR 
 - refactor(22/08/2023): refactor project to use scarb workspace
 - opcode(22/08/2023): add 0x1A-BYTE opcode
