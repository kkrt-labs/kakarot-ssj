# Changelog

All notable changes to this project will be documented in this file.

The format is based on [Keep a Changelog](https://keepachangelog.com/en/1.0.0/),
and this project adheres to
[Semantic Versioning](https://semver.org/spec/v2.0.0.html).

## [Unreleased]

### Added

<<<<<<< HEAD
- docs: execution context docs
- tooling: PR bot displays gas changes induced by PR
=======

- tooling(23/08/2023): delete stale and label CI actions
- add pre-commit hook to format project
- tooling: PR bot displays gas changes induced by PR 
>>>>>>> 757e26a3
- refactor(22/08/2023): refactor project to use scarb workspace
- opcode(22/08/2023): add 0x1A-BYTE opcode
- tooling: CI now generates gas snapshots artifacts. pre-push hook to compare
  gas snapshots changes
- refactor(22/08/2023): add result-based error management in execution context
  run method.
- refactor(21/08/2023): wrap StaticExecutionContext and DynamicExecutionContext
  in boxes
- tooling: added scripts for gas snapshots generation/comparison. bumped scarb
  version to use nightlies.
- refactor(21/08/2023): add result-based error management in stack methods and
  related opcodes
- refactor: split execution context struct items into dynamic and static parts,

  to lower gas consumption of updates

- opcodes: add 0x80-DUP1 to 0x8F-DUP16 opcode
- opcodes: add 0x19-NOT opcode
- opcodes: add 0x16-AND opcode
- opcodes: add 0x18-XOR opcode
- opcodes: add 0x0B-SIGNEXTEND opcode
- opcodes: add 0x07-SMOD opcode
- math: u256_signed_div now enforces div to be NonZero
- fix: ADDMOD opcode
- opcodes: add 0x09-MULMOD opcode
- ci: add `CHANGELOG.md` and enforce it is edited for each PR on `main`<|MERGE_RESOLUTION|>--- conflicted
+++ resolved
@@ -10,15 +10,11 @@
 
 ### Added
 
-<<<<<<< HEAD
 - docs: execution context docs
 - tooling: PR bot displays gas changes induced by PR
-=======
-
 - tooling(23/08/2023): delete stale and label CI actions
 - add pre-commit hook to format project
 - tooling: PR bot displays gas changes induced by PR 
->>>>>>> 757e26a3
 - refactor(22/08/2023): refactor project to use scarb workspace
 - opcode(22/08/2023): add 0x1A-BYTE opcode
 - tooling: CI now generates gas snapshots artifacts. pre-push hook to compare
